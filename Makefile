#
# Copyright (c) 2009-2018 Intel Corporation
# written by Roman Dementiev and Jim Harris
#

<<<<<<< HEAD
EXE = pcm.x pcm-numa.x pcm-power.x pcm-sensor.x pcm-msr.x pcm-memory.x pcm-tsx.x pcm-pcie.x pcm-core.x pcm-iio.x pcm-lspci.x pcm-pcicfg.x daemon-binaries
=======
EXE = pcm.x pcm-numa.x pcm-power.x pcm-sensor.x pcm-msr.x pcm-memory.x pcm-tsx.x pcm-pcie.x pcm-core.x pcm-iio.x pcm-lspci.x pcm-pcicfg.x

UNAME:=$(shell uname)

ifeq ($(UNAME), Linux)
EXE += daemon-binaries
endif
>>>>>>> dbd2fd2a

all: $(EXE)

lib: libPCM.a

daemon-binaries:
	make -C daemon/daemon/Debug
	make -C daemon/client/Debug

klocwork: $(EXE)

CXXFLAGS += -Wall -g -O3 -Wno-unknown-pragmas

# rely on Linux perf support (user needs CAP_SYS_ADMIN privileges), comment out to disable
ifneq ($(wildcard /usr/include/linux/perf_event.h),)
CXXFLAGS += -DPCM_USE_PERF
endif

ifeq ($(UNAME), Linux)
LIB= -pthread -lrt
CXXFLAGS += -std=c++11
endif
ifeq ($(UNAME), DragonFly)
LIB= -pthread -lrt
CXXFLAGS += -std=c++11
endif
ifeq ($(UNAME), Darwin)
LIB= -lpthread MacMSRDriver/build/Release/libPcmMsr.dylib 
CXXFLAGS += -I/usr/include -IMacMSRDriver -std=c++11
endif
ifeq ($(UNAME), FreeBSD)
CXX=c++
LIB= -lpthread -lc++
CXXFLAGS += -std=c++11
endif

COMMON_OBJS = msr.o cpucounters.o pci.o client_bw.o utils.o
EXE_OBJS = $(EXE:.x=.o)
OBJS = $(COMMON_OBJS) $(EXE_OBJS)

# ensure 'make' does not delete the intermediate .o files
.PRECIOUS: $(OBJS)

-include $(OBJS:.o=.d)
libPCM.a: $(OBJS)
	ar -rcs $@ $^

%.x: %.o $(COMMON_OBJS)
	$(CXX) -o $@ $^ $(LIB)

%.o: %.cpp
	$(CXX) $(CXXFLAGS) -c $*.cpp -o $*.o
	@# the following lines generate dependency files for the
	@#  target object
	@# from http://scottmcpeak.com/autodepend/autodepend.html
	$(CXX) -MM $(CXXFLAGS) $*.cpp > $*.d
	@# these sed/fmt commands modify the .d file to add a target
	@#  rule for each .h and .cpp file with no dependencies;
	@# this will force 'make' to rebuild any objects that
	@#  depend on a file that has been renamed rather than
	@#  exiting with an error
	@mv -f $*.d $*.d.tmp
	@sed -e 's|.*:|$*.o:|' < $*.d.tmp > $*.d
	@sed -e 's/.*://' -e 's/\\$$//' < $*.d.tmp | fmt -1 | \
	  sed -e 's/^ *//' -e 's/$$/:/' >> $*.d
	@rm -f $*.d.tmp

nice:
	uncrustify --replace -c ~/uncrustify.cfg *.cpp *.h WinMSRDriver/Win7/*.h WinMSRDriver/Win7/*.c WinMSRDriver/WinXP/*.h WinMSRDriver/WinXP/*.c  PCM_Win/*.h PCM_Win/*.cpp  

clean:
	rm -rf *.x *.o *~ *.d *.a<|MERGE_RESOLUTION|>--- conflicted
+++ resolved
@@ -3,9 +3,6 @@
 # written by Roman Dementiev and Jim Harris
 #
 
-<<<<<<< HEAD
-EXE = pcm.x pcm-numa.x pcm-power.x pcm-sensor.x pcm-msr.x pcm-memory.x pcm-tsx.x pcm-pcie.x pcm-core.x pcm-iio.x pcm-lspci.x pcm-pcicfg.x daemon-binaries
-=======
 EXE = pcm.x pcm-numa.x pcm-power.x pcm-sensor.x pcm-msr.x pcm-memory.x pcm-tsx.x pcm-pcie.x pcm-core.x pcm-iio.x pcm-lspci.x pcm-pcicfg.x
 
 UNAME:=$(shell uname)
@@ -13,7 +10,6 @@
 ifeq ($(UNAME), Linux)
 EXE += daemon-binaries
 endif
->>>>>>> dbd2fd2a
 
 all: $(EXE)
 
