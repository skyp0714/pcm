--- conflicted
+++ resolved
@@ -5235,10 +5235,6 @@
         std::cerr << "Max QPI link " << i << " speed: " << qpi_speed[i] / (1e9) << " GBytes/second (" << qpi_speed[i] / (1e9 * m->getBytesPerLinkTransfer()) << " GT/second)" << std::endl;
 }
 
-<<<<<<< HEAD
-=======
-
->>>>>>> cb60805d
 uint64 PCM::CX_MSR_PMON_CTRY(uint32 Cbo, uint32 Ctr) const
 {
     if(JAKETOWN == cpu_model || IVYTOWN == cpu_model)
@@ -5506,10 +5502,6 @@
     if (raw_counter) delete raw_counter;
 }
 
-<<<<<<< HEAD
-
-=======
->>>>>>> cb60805d
 IIOCounterState PCM::getIIOCounterState(int socket, int IIOStack, int counter)
 {
     IIOCounterState result;
