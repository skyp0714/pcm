--- conflicted
+++ resolved
@@ -2641,13 +2641,10 @@
 uint32 PCM::checkCustomCoreProgramming(std::shared_ptr<SafeMsrHandle> msr)
 {
     const auto core = msr->getCoreId();
-<<<<<<< HEAD
-=======
     if (size_t(core) >= lastProgrammedCustomCounters.size())
     {
         return 0;
     }
->>>>>>> 8a253fb9
     uint32 corruptedCountersMask = 0;
 
     for (size_t ctr = 0; ctr < lastProgrammedCustomCounters[core].size(); ++ctr)
