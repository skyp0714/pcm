--- conflicted
+++ resolved
@@ -1563,11 +1563,8 @@
             || model_ == BROADWELL
             || model_ == KNL
             || model_ == SKL
-<<<<<<< HEAD
+            || model_ == KBL
             || model_ == SKX
-=======
-            || model_ == KBL
->>>>>>> c94e90d2
            );
 }
 
@@ -1828,11 +1825,7 @@
             coreEventDesc[1].umask_value = ARCH_LLC_REFERENCE_UMASK;
             core_gen_counter_num_used = 2;
 
-<<<<<<< HEAD
         } else if (useSkylakeEvents())
-=======
-        } else if ( useSkylakeEvents() )
->>>>>>> c94e90d2
         {
             coreEventDesc[0].event_number = SKL_MEM_LOAD_RETIRED_L3_MISS_EVTNR;
             coreEventDesc[0].umask_value = SKL_MEM_LOAD_RETIRED_L3_MISS_UMASK;
@@ -2516,13 +2509,10 @@
             return "Broadwell";
         case SKL:
             return "Skylake";
-<<<<<<< HEAD
+        case KBL:
+            return "Kabylake";
         case SKX:
             return "Skylake-SP";
-=======
-        case KBL:
-            return "Kabylake";
->>>>>>> c94e90d2
     }
     return "unknown";
 }
@@ -2932,11 +2922,8 @@
     case PCM::HASWELL:
     case PCM::BROADWELL:
     case PCM::SKL:
-<<<<<<< HEAD
+    case PCM::KBL:
     case PCM::SKX:
-=======
-    case PCM::KBL:
->>>>>>> c94e90d2
         msr->read(IA32_PMC0, &cL3Miss);
         msr->read(IA32_PMC1, &cL3UnsharedHit);
         msr->read(IA32_PMC2, &cL2HitM);
