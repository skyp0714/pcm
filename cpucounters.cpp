/*
Copyright (c) 2009-2019, Intel Corporation
All rights reserved.

Redistribution and use in source and binary forms, with or without modification, are permitted provided that the following conditions are met:

    * Redistributions of source code must retain the above copyright notice, this list of conditions and the following disclaimer.
    * Redistributions in binary form must reproduce the above copyright notice, this list of conditions and the following disclaimer in the documentation and/or other materials provided with the distribution.
    * Neither the name of Intel Corporation nor the names of its contributors may be used to endorse or promote products derived from this software without specific prior written permission.

THIS SOFTWARE IS PROVIDED BY THE COPYRIGHT HOLDERS AND CONTRIBUTORS "AS IS" AND ANY EXPRESS OR IMPLIED WARRANTIES, INCLUDING, BUT NOT LIMITED TO, THE IMPLIED WARRANTIES OF MERCHANTABILITY AND FITNESS FOR A PARTICULAR PURPOSE ARE DISCLAIMED. IN NO EVENT SHALL THE COPYRIGHT OWNER OR CONTRIBUTORS BE LIABLE FOR ANY DIRECT, INDIRECT, INCIDENTAL, SPECIAL, EXEMPLARY, OR CONSEQUENTIAL DAMAGES (INCLUDING, BUT NOT LIMITED TO, PROCUREMENT OF SUBSTITUTE GOODS OR SERVICES; LOSS OF USE, DATA, OR PROFITS; OR BUSINESS INTERRUPTION) HOWEVER CAUSED AND ON ANY THEORY OF LIABILITY, WHETHER IN CONTRACT, STRICT LIABILITY, OR TORT (INCLUDING NEGLIGENCE OR OTHERWISE) ARISING IN ANY WAY OUT OF THE USE OF THIS SOFTWARE, EVEN IF ADVISED OF THE POSSIBILITY OF SUCH DAMAGE.
*/
// written by Roman Dementiev
//            Otto Bruggeman
//            Thomas Willhalm
//            Pat Fay
//            Austen Ott
//            Jim Harris (FreeBSD)

/*!     \file cpucounters.cpp
        \brief The bulk of PCM implementation
  */

//#define PCM_TEST_FALLBACK_TO_ATOM

#include <stdio.h>
#include <assert.h>
#ifdef PCM_EXPORTS
// pcm-lib.h includes cpucounters.h
#include "PCM-Lib_Win\pcm-lib.h"
#else
#include "cpucounters.h"
#endif
#include "msr.h"
#include "pci.h"
#include "types.h"
#include "utils.h"

#if defined (__FreeBSD__) || defined(__DragonFly__)
#include <sys/param.h>
#include <sys/module.h>
#include <sys/types.h>
#include <sys/sysctl.h>
#include <sys/sem.h>
#include <sys/ioccom.h>
#include <sys/cpuctl.h>
#include <machine/cpufunc.h>
#endif

#ifdef _MSC_VER
#include <intrin.h>
#include <windows.h>
#include <comdef.h>
#include <tchar.h>
#include "winring0/OlsApiInit.h"
#include "PCM_Win/windriver.h"
#else
#include <pthread.h>
#if defined(__FreeBSD__) || (defined(__DragonFly__) && __DragonFly_version >= 400707)
#include <pthread_np.h>
#endif
#include <errno.h>
#include <sys/time.h>
#ifdef __linux__
#include <sys/mman.h>
#endif
#endif

#include <string.h>
#include <limits>
#include <map>
#include <algorithm>
#include <thread>
#include <future>
#include <functional>
#include <queue>
#include <condition_variable>
#include <mutex>
#include <atomic>

#ifdef __APPLE__
#include <sys/types.h>
#include <sys/sysctl.h>
#include <sys/sem.h>

// convertUnknownToInt is used in the safe sysctl call to convert an unkown size to an int
int convertUnknownToInt(size_t size, char* value);

#endif

#undef PCM_UNCORE_PMON_BOX_CHECK_STATUS // debug only
#undef PCM_DEBUG_TOPOLOGY // debug of topology enumeration routine

// FreeBSD is much more restrictive about names for semaphores
#if defined (__FreeBSD__)
#define PCM_INSTANCE_LOCK_SEMAPHORE_NAME "/PCM_inst_lock"
#define PCM_NUM_INSTANCES_SEMAPHORE_NAME "/num_PCM_inst"
#else
#define PCM_INSTANCE_LOCK_SEMAPHORE_NAME "PCM inst lock"
#define PCM_NUM_INSTANCES_SEMAPHORE_NAME "Num PCM insts"
#endif

#ifdef _MSC_VER

HMODULE hOpenLibSys = NULL;

bool PCM::initWinRing0Lib()
{
    const BOOL result = InitOpenLibSys(&hOpenLibSys);

    if (result == FALSE)
    {
        hOpenLibSys = NULL;
        return false;
    }

    BYTE major, minor, revision, release;
    GetDriverVersion(&major, &minor, &revision, &release);
    wchar_t buffer[128];
    swprintf_s(buffer, 128, _T("\\\\.\\WinRing0_%d_%d_%d"),(int)major,(int)minor, (int)revision);
    restrictDriverAccess(buffer);

    return true;
}

class InstanceLock
{
    HANDLE Mutex;

    InstanceLock();
public:
    InstanceLock(const bool global)
    {
        Mutex = CreateMutex(NULL, FALSE,
            global?(L"Global\\Processor Counter Monitor instance create/destroy lock"):(L"Local\\Processor Counter Monitor instance create/destroy lock"));
        // lock
        WaitForSingleObject(Mutex, INFINITE);
    }
    ~InstanceLock()
    {
        // unlock
        ReleaseMutex(Mutex);
        CloseHandle(Mutex);
    }
};
#else // Linux or Apple

pthread_mutex_t processIntanceMutex = PTHREAD_MUTEX_INITIALIZER;

class InstanceLock
{
    const char * globalSemaphoreName;
    sem_t * globalSemaphore;
    bool global;

    InstanceLock();
public:
    InstanceLock(const bool global_) : globalSemaphoreName(PCM_INSTANCE_LOCK_SEMAPHORE_NAME), globalSemaphore(NULL), global(global_)
    {
        if(!global)
        {
            pthread_mutex_lock(&processIntanceMutex);
            return;
        }
        umask(0);
        while (1)
        {
            //sem_unlink(globalSemaphoreName); // temporary
            globalSemaphore = sem_open(globalSemaphoreName, O_CREAT, S_IRWXU | S_IRWXG | S_IRWXO, 1);
            if (SEM_FAILED == globalSemaphore)
            {
              if (EACCES == errno)
                {
                    std::cerr << "PCM Error, do not have permissions to open semaphores in /dev/shm/. Waiting one second and retrying..." << std::endl;
                    sleep(1);
                }
            }
            else
            {
                /*
                if (sem_post(globalSemaphore)) {
                    perror("sem_post error");
                }
                */
                break;         // success
            }
        }
        if (sem_wait(globalSemaphore)) {
            perror("sem_wait error");
        }
    }
    ~InstanceLock()
    {
        if(!global)
        {
            pthread_mutex_unlock(&processIntanceMutex);
            return;
        }
        if (sem_post(globalSemaphore)) {
            perror("sem_post error");
        }
    }
};
#endif // end of _MSC_VER else

#if defined(__FreeBSD__)
#define cpu_set_t cpuset_t
#endif

class TemporalThreadAffinity  // speedup trick for Linux, FreeBSD, DragonFlyBSD, Windows
{
    TemporalThreadAffinity(); // forbiden
#if defined(__linux__) || defined(__FreeBSD__) || (defined(__DragonFly__) && __DragonFly_version >= 400707)
    cpu_set_t old_affinity;

public:
    TemporalThreadAffinity(uint32 core_id)
    {
        pthread_getaffinity_np(pthread_self(), sizeof(cpu_set_t), &old_affinity);

        cpu_set_t new_affinity;
        CPU_ZERO(&new_affinity);
        CPU_SET(core_id, &new_affinity);
        pthread_setaffinity_np(pthread_self(), sizeof(cpu_set_t), &new_affinity);
    }
    ~TemporalThreadAffinity()
    {
        pthread_setaffinity_np(pthread_self(), sizeof(cpu_set_t), &old_affinity);
    }
    bool supported() const { return true; }
#elif defined(_MSC_VER)
    ThreadGroupTempAffinity affinity;
public:
    TemporalThreadAffinity(uint32 core) : affinity(core) {}
    bool supported() const { return true; }
#else // not implemented for os x
public:
    TemporalThreadAffinity(uint32) { }
    bool supported() const { return false;  }
#endif
};


PCM * PCM::instance = NULL;

/*
static int bitCount(uint64 n)
{
    int count = 0;
    while (n)
    {
        count += static_cast<int>(n & 0x00000001);
        n >>= static_cast<uint64>(1);
    }
    return count;
}
*/

PCM * PCM::getInstance()
{
    // no lock here
    if (instance) return instance;

    InstanceLock lock(false);
    if (instance) return instance;

    return instance = new PCM();
}

uint32 build_bit_ui(uint32 beg, uint32 end)
{
    uint32 myll = 0;
    if (end == 31)
    {
        myll = (uint32)(-1);
    }
    else
    {
        myll = (1 << (end + 1)) - 1;
    }
    myll = myll >> beg;
    return myll;
}

uint32 extract_bits_ui(uint32 myin, uint32 beg, uint32 end)
{
    uint32 myll = 0;
    uint32 beg1, end1;

    // Let the user reverse the order of beg & end.
    if (beg <= end)
    {
        beg1 = beg;
        end1 = end;
    }
    else
    {
        beg1 = end;
        end1 = beg;
    }
    myll = myin >> beg1;
    myll = myll & build_bit_ui(beg1, end1);
    return myll;
}

uint64 build_bit(uint32 beg, uint32 end)
{
    uint64 myll = 0;
    if (end == 63)
    {
        myll = static_cast<uint64>(-1);
    }
    else
    {
        myll = (1LL << (end + 1)) - 1;
    }
    myll = myll >> beg;
    return myll;
}

uint64 extract_bits(uint64 myin, uint32 beg, uint32 end)
{
    uint64 myll = 0;
    uint32 beg1, end1;

    // Let the user reverse the order of beg & end.
    if (beg <= end)
    {
        beg1 = beg;
        end1 = end;
    }
    else
    {
        beg1 = end;
        end1 = beg;
    }
    myll = myin >> beg1;
    myll = myll & build_bit(beg1, end1);
    return myll;
}

uint64 PCM::extractCoreGenCounterValue(uint64 val)
{
    if(core_gen_counter_width)
        return extract_bits(val, 0, core_gen_counter_width-1);

    return val;
}

uint64 PCM::extractCoreFixedCounterValue(uint64 val)
{
    if(core_fixed_counter_width)
        return extract_bits(val, 0, core_fixed_counter_width-1);

    return val;
}

uint64 PCM::extractUncoreGenCounterValue(uint64 val)
{
    if(uncore_gen_counter_width)
        return extract_bits(val, 0, uncore_gen_counter_width-1);

    return val;
}

uint64 PCM::extractUncoreFixedCounterValue(uint64 val)
{
    if(uncore_fixed_counter_width)
        return extract_bits(val, 0, uncore_fixed_counter_width-1);

    return val;
}

uint64 PCM::extractQOSMonitoring(uint64 val)
{
    //Check if any of the error bit(63) or Unavailable bit(62) of the IA32_QM_CTR MSR are 1
    if(val & (3ULL<<62))
    {
        // invalid reading
        return static_cast<uint64>(PCM_INVALID_QOS_MONITORING_DATA);
    }

    // valid reading
    return extract_bits(val,0,61);
}
int32 extractThermalHeadroom(uint64 val)
{
    if(val & (1ULL<<31ULL))
    {  // valid reading
       return static_cast<int32>(extract_bits(val, 16, 22));
    }

    // invalid reading
    return static_cast<int32>(PCM_INVALID_THERMAL_HEADROOM);
}


uint64 get_frequency_from_cpuid();

union PCM_CPUID_INFO
{
    int array[4];
    struct { unsigned int eax, ebx, ecx, edx; } reg;
};

void pcm_cpuid(int leaf, PCM_CPUID_INFO & info)
{
    #ifdef _MSC_VER
    // version for Windows
    __cpuid(info.array, leaf);
    #else
    __asm__ __volatile__ ("cpuid" : \
                          "=a" (info.reg.eax), "=b" (info.reg.ebx), "=c" (info.reg.ecx), "=d" (info.reg.edx) : "a" (leaf));
    #endif
}

/* Adding the new version of cpuid with leaf and subleaf as an input */
void pcm_cpuid(const unsigned leaf, const unsigned subleaf, PCM_CPUID_INFO & info)
{
    #ifdef _MSC_VER
    __cpuidex(info.array, leaf, subleaf);
    #else
    __asm__ __volatile__ ("cpuid" : \
                          "=a" (info.reg.eax), "=b" (info.reg.ebx), "=c" (info.reg.ecx), "=d" (info.reg.edx) : "a" (leaf), "c" (subleaf));
    #endif
}

void PCM::readCoreCounterConfig()
{
    if (max_cpuid >= 0xa)
    {
        // get counter related info
        PCM_CPUID_INFO cpuinfo;
        pcm_cpuid(0xa, cpuinfo);
        perfmon_version = extract_bits_ui(cpuinfo.array[0], 0, 7);
        core_gen_counter_num_max = extract_bits_ui(cpuinfo.array[0], 8, 15);
        core_gen_counter_width = extract_bits_ui(cpuinfo.array[0], 16, 23);
        if (perfmon_version > 1)
        {
            core_fixed_counter_num_max = extract_bits_ui(cpuinfo.array[3], 0, 4);
            core_fixed_counter_width = extract_bits_ui(cpuinfo.array[3], 5, 12);
        }
    }
}

void PCM::readCPUMicrocodeLevel()
{
    if (MSR.empty()) return;
    const int ref_core = 0;
    TemporalThreadAffinity affinity(ref_core);
    if (affinity.supported() && isCoreOnline(ref_core))
    {   // see "Update Signature and Verification" and "Determining the Signature"
        // sections in Intel SDM how to read ucode level
        if (MSR[ref_core]->write(MSR_IA32_BIOS_SIGN_ID, 0) == sizeof(uint64))
        {
            PCM_CPUID_INFO cpuinfo;
            pcm_cpuid(1, cpuinfo); // cpuid instructions updates MSR_IA32_BIOS_SIGN_ID
            uint64 result = 0;
            if (MSR[ref_core]->read(MSR_IA32_BIOS_SIGN_ID, &result) == sizeof(uint64))
            {
                cpu_microcode_level = result >> 32;
            }
        }
    }
}

int32 PCM::getMaxCustomCoreEvents()
{
    return core_gen_counter_num_max;
}

bool PCM::detectModel()
{
    char buffer[1024];
    union {
        char cbuf[16];
        int  ibuf[16/sizeof(int)];
    } buf;
    PCM_CPUID_INFO cpuinfo;
    pcm_cpuid(0, cpuinfo);
    memset(buffer, 0, 1024);
    memset(buf.cbuf, 0, 16);
    buf.ibuf[0] = cpuinfo.array[1];
    buf.ibuf[1] = cpuinfo.array[3];
    buf.ibuf[2] = cpuinfo.array[2];
    if (strncmp(buf.cbuf, "GenuineIntel", 4 * 3) != 0)
    {
        std::cerr << getUnsupportedMessage() << std::endl;
        return false;
    }
    max_cpuid = cpuinfo.array[0];

    pcm_cpuid(1, cpuinfo);
    cpu_family = (((cpuinfo.array[0]) >> 8) & 0xf) | ((cpuinfo.array[0] & 0xf00000) >> 16);
    cpu_model = original_cpu_model = (((cpuinfo.array[0]) & 0xf0) >> 4) | ((cpuinfo.array[0] & 0xf0000) >> 12);
    cpu_stepping = cpuinfo.array[0] & 0x0f;

    if (cpuinfo.reg.ecx & (1UL<<31UL)) {
        std::cerr << "Detected a hypervisor/virtualization technology. Some metrics might not be available due to configuration or availability of virtual hardware features." << std::endl;
    }

    readCoreCounterConfig();

    if (cpu_family != 6)
    {
        std::cerr << getUnsupportedMessage() << " CPU Family: " << cpu_family << std::endl;
        return false;
    }

    pcm_cpuid(7, 0, cpuinfo);

    std::cout << "IBRS and IBPB supported  : " << ((cpuinfo.reg.edx & (1 << 26)) ? "yes" : "no") << std::endl;
    std::cout << "STIBP supported          : " << ((cpuinfo.reg.edx & (1 << 27)) ? "yes" : "no") << std::endl;
    std::cout << "Spec arch caps supported : " << ((cpuinfo.reg.edx & (1 << 29)) ? "yes" : "no") << std::endl;

    return true;
}

bool PCM::QOSMetricAvailable() const
{
    if (isSecureBoot()) return false; // TODO: use perf rdt driver
    PCM_CPUID_INFO cpuinfo;
    pcm_cpuid(0x7,0,cpuinfo);
    return (cpuinfo.reg.ebx & (1<<12))?true:false;
}

bool PCM::L3QOSMetricAvailable() const
{
    if (isSecureBoot()) return false; // TODO:: use perf rdt driver
    PCM_CPUID_INFO cpuinfo;
    pcm_cpuid(0xf,0,cpuinfo);
    return (cpuinfo.reg.edx & (1<<1))?true:false;
}

bool PCM::L3CacheOccupancyMetricAvailable() const
{
    PCM_CPUID_INFO cpuinfo;
    if (!(QOSMetricAvailable() && L3QOSMetricAvailable()))
        return false;
    pcm_cpuid(0xf,0x1,cpuinfo);
    return (cpuinfo.reg.edx & 1)?true:false;
}

bool PCM::CoreLocalMemoryBWMetricAvailable() const
{
    if (cpu_model == SKX) return false; // SKZ4 errata
    PCM_CPUID_INFO cpuinfo;
    if (!(QOSMetricAvailable() && L3QOSMetricAvailable()))
            return false;
    pcm_cpuid(0xf,0x1,cpuinfo);
    return (cpuinfo.reg.edx & 2)?true:false;
}

bool PCM::CoreRemoteMemoryBWMetricAvailable() const
{
    if (cpu_model == SKX) return false; // SKZ4 errata
    PCM_CPUID_INFO cpuinfo;
    if (!(QOSMetricAvailable() && L3QOSMetricAvailable()))
        return false;
    pcm_cpuid(0xf, 0x1, cpuinfo);
    return (cpuinfo.reg.edx & 4) ? true : false;
}

unsigned PCM::getMaxRMID() const
{
    unsigned maxRMID = 0;
    PCM_CPUID_INFO cpuinfo;
    pcm_cpuid(0xf,0,cpuinfo);
    maxRMID = (unsigned)cpuinfo.reg.ebx + 1;
    return maxRMID;
}

void PCM::initRMID()
{
    if (!(QOSMetricAvailable() && L3QOSMetricAvailable()))
        return;
    unsigned maxRMID;
    /* Calculate maximum number of RMID supported by socket */
    maxRMID = getMaxRMID();
    // std::cout << "Maximum RMIDs per socket in the system : " << maxRMID << "\n";
    std::vector<uint32> rmid(num_sockets);
    for(int32 i = 0; i < num_sockets; i ++)
            rmid[i] = maxRMID - 1;

    /* Associate each core with 1 RMID */
    for(int32 core = 0; core < num_cores; core ++ )
    {
        if(!isCoreOnline(core)) continue;

        uint64 msr_pqr_assoc = 0 ;
        uint64 msr_qm_evtsel = 0 ;
                MSR[core]->lock();
        //Read 0xC8F MSR for each core
        MSR[core]->read(IA32_PQR_ASSOC, &msr_pqr_assoc);
                //std::cout << "initRMID reading IA32_PQR_ASSOC 0x"<< std::hex << msr_pqr_assoc << std::dec << std::endl;

        //std::cout << "Socket Id : " << topology[core].socket;
        msr_pqr_assoc &= 0xffffffff00000000ULL;
        msr_pqr_assoc |= (uint64)(rmid[topology[core].socket] & ((1ULL<<10)-1ULL));
                //std::cout << "initRMID writing IA32_PQR_ASSOC 0x"<< std::hex << msr_pqr_assoc << std::dec << std::endl;
        //Write 0xC8F MSR with new RMID for each core
        MSR[core]->write(IA32_PQR_ASSOC,msr_pqr_assoc);

        msr_qm_evtsel = static_cast<uint64>(rmid[topology[core].socket] & ((1ULL<<10)-1ULL));
        msr_qm_evtsel <<= 32 ;
        //Write 0xC8D MSR with new RMID for each core
                //std::cout << "initRMID writing IA32_QM_EVTSEL 0x"<< std::hex << msr_qm_evtsel << std::dec << std::endl;
        MSR[core]->write(IA32_QM_EVTSEL,msr_qm_evtsel);
                MSR[core]->unlock();

        /* Initializing the memory bandwidth counters */
        memory_bw_local.push_back(std::make_shared<CounterWidthExtender>(new CounterWidthExtender::MBLCounter(MSR[core]), 24, 500));
        memory_bw_total.push_back(std::make_shared<CounterWidthExtender>(new CounterWidthExtender::MBTCounter(MSR[core]), 24, 500));
        rmid[topology[core].socket] --;
    }
    /* Get The scaling factor by running CPUID.0xF.0x1 instruction */
    L3ScalingFactor = getL3ScalingFactor();
}

void PCM::initQOSevent(const uint64 event, const int32 core)
{
   if(!isCoreOnline(core)) return;
   uint64 msr_qm_evtsel = 0 ;
   //Write 0xC8D MSR with the event id
   MSR[core]->read(IA32_QM_EVTSEL, &msr_qm_evtsel);
   //std::cout << "initQOSevent reading IA32_QM_EVTSEL 0x"<< std::hex << msr_qm_evtsel << std::dec << std::endl;
   msr_qm_evtsel &= 0xfffffffffffffff0ULL;
   msr_qm_evtsel |= event & ((1ULL<<8)-1ULL);
   //std::cout << "initQOSevent writing IA32_QM_EVTSEL 0x"<< std::hex << msr_qm_evtsel << std::dec << std::endl;
   MSR[core]->write(IA32_QM_EVTSEL,msr_qm_evtsel);
}


void PCM::initCStateSupportTables()
{
#define PCM_PARAM_PROTECT(...) __VA_ARGS__
#define PCM_CSTATE_ARRAY(array_ , val ) \
    { \
        static uint64 tmp[] = val; \
        PCM_COMPILE_ASSERT(sizeof(tmp) / sizeof(uint64) == (static_cast<int>(MAX_C_STATE)+1)); \
        array_ = tmp; \
        break; \
    }

    // fill package C state array
    switch(original_cpu_model)
    {
        case ATOM:
        case ATOM_2:
        case ATOM_CENTERTON:
        case ATOM_AVOTON:
        case ATOM_BAYTRAIL:
        case ATOM_CHERRYTRAIL:
        case ATOM_APOLLO_LAKE:
        case ATOM_DENVERTON:
            PCM_CSTATE_ARRAY(pkgCStateMsr, PCM_PARAM_PROTECT({0, 0, 0x3F8, 0, 0x3F9, 0, 0x3FA, 0, 0, 0, 0 }) );
        case NEHALEM_EP:
        case NEHALEM:
        case CLARKDALE:
        case WESTMERE_EP:
        case NEHALEM_EX:
        case WESTMERE_EX:
            PCM_CSTATE_ARRAY(pkgCStateMsr, PCM_PARAM_PROTECT({0, 0, 0, 0x3F8, 0, 0, 0x3F9, 0x3FA, 0, 0, 0}) );
        case SANDY_BRIDGE:
        case JAKETOWN:
        case IVY_BRIDGE:
        case IVYTOWN:
            PCM_CSTATE_ARRAY(pkgCStateMsr, PCM_PARAM_PROTECT({0, 0, 0x60D, 0x3F8, 0, 0, 0x3F9, 0x3FA, 0, 0, 0}) );
        case HASWELL:
        case HASWELL_2:
        case HASWELLX:
        case BDX_DE:
        case BDX:
        case KNL:
            PCM_CSTATE_ARRAY(pkgCStateMsr, PCM_PARAM_PROTECT({0, 0, 0x60D, 0x3F8, 0, 0, 0x3F9,  0x3FA, 0, 0, 0}) );
        case SKX:
            PCM_CSTATE_ARRAY(pkgCStateMsr, PCM_PARAM_PROTECT({0, 0, 0x60D, 0, 0, 0, 0x3F9, 0, 0, 0, 0}) );
        case HASWELL_ULT:
        case BROADWELL:
        case SKL:
        case SKL_UY:
        case KBL:
        case KBL_1:
        case BROADWELL_XEON_E3:
            PCM_CSTATE_ARRAY(pkgCStateMsr, PCM_PARAM_PROTECT({0, 0, 0x60D, 0x3F8, 0, 0, 0x3F9, 0x3FA, 0x630, 0x631, 0x632}) );

        default:
            std::cerr << "PCM error: package C-states support array is not initialized. Package C-states metrics will not be shown." << std::endl;
            PCM_CSTATE_ARRAY(pkgCStateMsr, PCM_PARAM_PROTECT({ 0, 0, 0, 0, 0, 0, 0, 0, 0, 0, 0 }) );
    };

    // fill core C state array
    switch(original_cpu_model)
    {
        case ATOM:
        case ATOM_2:
        case ATOM_CENTERTON:
            PCM_CSTATE_ARRAY(coreCStateMsr, PCM_PARAM_PROTECT({ 0, 0, 0, 0, 0, 0, 0, 0, 0, 0, 0 }) );
        case NEHALEM_EP:
        case NEHALEM:
        case CLARKDALE:
        case WESTMERE_EP:
        case NEHALEM_EX:
        case WESTMERE_EX:
            PCM_CSTATE_ARRAY(coreCStateMsr, PCM_PARAM_PROTECT({0, 0, 0, 0x3FC, 0, 0, 0x3FD, 0, 0, 0, 0}) );
        case SANDY_BRIDGE:
        case JAKETOWN:
        case IVY_BRIDGE:
        case IVYTOWN:
        case HASWELL:
        case HASWELL_2:
        case HASWELL_ULT:
        case HASWELLX:
        case BDX_DE:
        case BDX:
        case BROADWELL:
        case BROADWELL_XEON_E3:
        case ATOM_BAYTRAIL:
        case ATOM_AVOTON:
        case ATOM_CHERRYTRAIL:
        case ATOM_APOLLO_LAKE:
        case ATOM_DENVERTON:
        case SKL_UY:
        case SKL:
        case KBL:
        case KBL_1:
            PCM_CSTATE_ARRAY(coreCStateMsr, PCM_PARAM_PROTECT({0, 0, 0, 0x3FC, 0, 0, 0x3FD, 0x3FE, 0, 0, 0}) );
        case KNL:
            PCM_CSTATE_ARRAY(coreCStateMsr, PCM_PARAM_PROTECT({0, 0, 0, 0, 0, 0, 0x3FF, 0, 0, 0, 0}) );
        case SKX:
            PCM_CSTATE_ARRAY(coreCStateMsr, PCM_PARAM_PROTECT({0, 0, 0, 0, 0, 0, 0x3FD, 0, 0, 0, 0}) );
        default:
            std::cerr << "PCM error: core C-states support array is not initialized. Core C-states metrics will not be shown." << std::endl;
            PCM_CSTATE_ARRAY(coreCStateMsr, PCM_PARAM_PROTECT({ 0, 0, 0, 0, 0, 0, 0, 0, 0, 0, 0 }) );
    };
}


#ifdef __linux__
std::string readSysFS(const char * path, bool silent = false)
{
    FILE * f = fopen(path, "r");
    if (!f)
    {
        if (silent == false) std::cerr << "ERROR: Can not open "<< path <<" file." << std::endl;
        return std::string();
    }
    char buffer[1024];
    if(NULL == fgets(buffer, 1024, f))
    {
        if (silent == false) std::cerr << "ERROR: Can not read from "<< path << "." << std::endl;
        fclose(f);
        return std::string();
    }
    fclose(f);
    return std::string(buffer);
}

bool writeSysFS(const char * path, const std::string & value, bool silent = false)
{
    FILE * f = fopen(path, "w");
    if (!f)
    {
        if (silent == false) std::cerr << "ERROR: Can not open " << path << " file." << std::endl;
        return false;
    }
    if (fputs(value.c_str(), f) < 0)
    {
        if (silent == false) std::cerr << "ERROR: Can not write to " << path << "." << std::endl;
        fclose(f);
        return false;
    }
    fclose(f);
    return true;
}

int readMaxFromSysFS(const char * path)
{
    std::string content = readSysFS(path);
    const char * buffer = content.c_str();
    int result = -1;
    pcm_sscanf(buffer) >> s_expect("0-") >> result;
    if(result == -1)
    {
       pcm_sscanf(buffer) >> result;
    }
    return result;
}
#endif

bool PCM::discoverSystemTopology()
{
    typedef std::map<uint32, uint32> socketIdMap_type;
    socketIdMap_type socketIdMap;

    PCM_CPUID_INFO cpuid_args;
    // init constants for CPU topology leaf 0xB
    // adapted from Topology Enumeration Reference code for Intel 64 Architecture
    // https://software.intel.com/en-us/articles/intel-64-architecture-processor-topology-enumeration
    int wasCoreReported = 0, wasThreadReported = 0;
    int subleaf = 0, levelType, levelShift;
    //uint32 coreSelectMask = 0, smtSelectMask = 0;
    uint32 smtMaskWidth = 0;
    //uint32 pkgSelectMask = (-1), pkgSelectMaskShift = 0;
    uint32 corePlusSMTMaskWidth = 0;
    uint32 coreMaskWidth = 0;

    {
        TemporalThreadAffinity aff0(0);
        do
        {
            pcm_cpuid(0xb, subleaf, cpuid_args);
            if (cpuid_args.array[1] == 0)
            { // if EBX ==0 then this subleaf is not valid, we can exit the loop
                break;
            }
            levelType = extract_bits_ui(cpuid_args.array[2], 8, 15);
            levelShift = extract_bits_ui(cpuid_args.array[0], 0, 4);
            switch (levelType)
            {
            case 1: //level type is SMT, so levelShift is the SMT_Mask_Width
                smtMaskWidth = levelShift;
                wasThreadReported = 1;
                break;
            case 2: //level type is Core, so levelShift is the CorePlusSMT_Mask_Width
                corePlusSMTMaskWidth = levelShift;
                wasCoreReported = 1;
                break;
            default:
                break;
            }
            subleaf++;
        } while (1);
    }

    if (wasThreadReported && wasCoreReported)
    {
        coreMaskWidth = corePlusSMTMaskWidth - smtMaskWidth;
    }
    else if (!wasCoreReported && wasThreadReported)
    {
        coreMaskWidth = smtMaskWidth;
    }
    else
    {
        std::cerr << "ERROR: Major problem? No leaf 0 under cpuid function 11." << std::endl;
        return false;
    }

    uint32 l2CacheMaskShift = 0;
#ifdef PCM_DEBUG_TOPOLOGY
    uint32 threadsSharingL2;
#endif
    uint32 l2CacheMaskWidth;

    pcm_cpuid(0x4, 2, cpuid_args); // get ID for L2 cache
    l2CacheMaskWidth = 1 + extract_bits_ui(cpuid_args.array[0],14,25); // number of APIC IDs sharing L2 cache
#ifdef PCM_DEBUG_TOPOLOGY
    threadsSharingL2 = l2CacheMaskWidth;
#endif
    for( ; l2CacheMaskWidth > 1; l2CacheMaskWidth >>= 1)
    {
        l2CacheMaskShift++;
    }
#ifdef PCM_DEBUG_TOPOLOGY
    std::cerr << "DEBUG: Number of threads sharing L2 cache = " << threadsSharingL2
              << " [the most significant bit = " << l2CacheMaskShift << "]" << std::endl;
#endif

    auto populateEntry = [&smtMaskWidth, &coreMaskWidth, &l2CacheMaskShift](TopologyEntry & entry, const int apic_id)
    {
        entry.thread_id = extract_bits_ui(apic_id, 0, smtMaskWidth - 1);
        entry.core_id = extract_bits_ui(apic_id, smtMaskWidth, smtMaskWidth + coreMaskWidth - 1);
        entry.socket = extract_bits_ui(apic_id, smtMaskWidth + coreMaskWidth, 31);
        entry.tile_id = extract_bits_ui(apic_id, l2CacheMaskShift, 31);
    };

#ifdef _MSC_VER
// version for Windows 7 and later version

    char * slpi = new char[sizeof(SYSTEM_LOGICAL_PROCESSOR_INFORMATION_EX)];
    DWORD len = (DWORD)sizeof(SYSTEM_LOGICAL_PROCESSOR_INFORMATION_EX);
    BOOL res = GetLogicalProcessorInformationEx(RelationAll, (PSYSTEM_LOGICAL_PROCESSOR_INFORMATION_EX)slpi, &len);

    while (res == FALSE)
    {
        delete[] slpi;

        if (GetLastError() == ERROR_INSUFFICIENT_BUFFER)
        {
            slpi = new char[len];
            res = GetLogicalProcessorInformationEx(RelationAll, (PSYSTEM_LOGICAL_PROCESSOR_INFORMATION_EX)slpi, &len);
        }
        else
        {
            std::wcerr << "Error in Windows function 'GetLogicalProcessorInformationEx': " <<
                GetLastError() << " ";
            const TCHAR * strError = _com_error(GetLastError()).ErrorMessage();
            if (strError) std::wcerr << strError;
            std::wcerr << std::endl;
            return false;
        }
    }

    char * base_slpi = slpi;
    PSYSTEM_LOGICAL_PROCESSOR_INFORMATION_EX pi = NULL;

    for ( ; slpi < base_slpi + len; slpi += (DWORD)pi->Size)
    {
        pi = (PSYSTEM_LOGICAL_PROCESSOR_INFORMATION_EX)slpi;
        if (pi->Relationship == RelationProcessorCore)
        {
            threads_per_core = (pi->Processor.Flags == LTP_PC_SMT) ? 2 : 1;
            // std::cout << "thr per core: "<< threads_per_core << std::endl;
            num_cores += threads_per_core;
        }
    }


    if (num_cores != GetActiveProcessorCount(ALL_PROCESSOR_GROUPS))
    {
        std::cerr << "Error in processor group size counting: " << num_cores << "!=" << GetActiveProcessorCount(ALL_PROCESSOR_GROUPS) << std::endl;
        std::cerr << "Make sure your binary is compiled for 64-bit: using 'x64' platform configuration." << std::endl;
        return false;
    }

    for (int i = 0; i < (int)num_cores; i++)
    {
        ThreadGroupTempAffinity affinity(i);

        pcm_cpuid(0xb, 0x0, cpuid_args);

        int apic_id = cpuid_args.array[3];

        TopologyEntry entry;
        entry.os_id = i;

        populateEntry(entry, apic_id);

        topology.push_back(entry);
        socketIdMap[entry.socket] = 0;
    }

    delete[] base_slpi;

#else
    // for Linux, Mac OS, FreeBSD and DragonFlyBSD

    TopologyEntry entry;

#ifdef __linux__
    num_cores = readMaxFromSysFS("/sys/devices/system/cpu/present");
    if(num_cores == -1)
    {
      std::cerr << "Cannot read number of present cores" << std::endl;
      return false;
    }
    ++num_cores;

    // open /proc/cpuinfo
    FILE * f_cpuinfo = fopen("/proc/cpuinfo", "r");
    if (!f_cpuinfo)
    {
        std::cerr << "Cannot open /proc/cpuinfo file." << std::endl;
        return false;
    }

    // map with key=pkg_apic_id (not necessarily zero based or sequential) and
    // associated value=socket_id that should be 0 based and sequential
    std::map<int, int> found_pkg_ids;
    topology.resize(num_cores);
    char buffer[1024];
    while (0 != fgets(buffer, 1024, f_cpuinfo))
    {
        if (strncmp(buffer, "processor", sizeof("processor") - 1) == 0)
        {
            pcm_sscanf(buffer) >> s_expect("processor\t: ") >> entry.os_id;
            //std::cout << "os_core_id: "<<entry.os_id<< std::endl;
            TemporalThreadAffinity _(entry.os_id);
            pcm_cpuid(0xb, 0x0, cpuid_args);
            int apic_id = cpuid_args.array[3];

            populateEntry(entry, apic_id);

            topology[entry.os_id] = entry;
            socketIdMap[entry.socket] = 0;
            ++num_online_cores;
        }
    }
    fclose(f_cpuinfo);

    // produce debug output similar to Intel MPI cpuinfo
#ifdef PCM_DEBUG_TOPOLOGY
    std::cerr << "=====  Processor identification  =====" << std::endl;
    std::cerr << "Processor       Thread Id.      Core Id.        Tile Id.        Package Id." << std::endl;
    std::map<uint32, std::vector<uint32> > os_id_by_core, os_id_by_tile, core_id_by_socket;
    for(auto it = topology.begin(); it != topology.end(); ++it)
    {
        std::cerr << std::left << std::setfill(' ')
                  << std::setw(16) << it->os_id
                  << std::setw(16) << it->thread_id
                  << std::setw(16) << it->core_id
                  << std::setw(16) << it->tile_id
                  << std::setw(16) << it->socket
                  << std::endl << std::flush;
        if(std::find(core_id_by_socket[it->socket].begin(), core_id_by_socket[it->socket].end(), it->core_id)
                == core_id_by_socket[it->socket].end())
            core_id_by_socket[it->socket].push_back(it->core_id);
        // add socket offset to distinguish cores and tiles from different sockets
        os_id_by_core[(it->socket << 15) + it->core_id].push_back(it->os_id);
        os_id_by_tile[(it->socket << 15) + it->tile_id].push_back(it->os_id);
    }
    std::cerr << "=====  Placement on packages  =====" << std::endl;
    std::cerr << "Package Id.    Core Id.     Processors" << std::endl;
    for(auto pkg = core_id_by_socket.begin(); pkg != core_id_by_socket.end(); ++pkg)
    {
        auto core_id = pkg->second.begin();
        std::cerr << std::left << std::setfill(' ') << std::setw(15) << pkg->first << *core_id;
        for(++core_id; core_id != pkg->second.end(); ++core_id)
        {
            std::cerr << "," << *core_id;
        }
        std::cerr << std::endl;
    }
    std::cerr << std::endl << "=====  Core/Tile sharing  =====" << std::endl;
    std::cerr << "Level      Processors" << std::endl << "Core       ";
    for(auto core = os_id_by_core.begin(); core != os_id_by_core.end(); ++core)
    {
        auto os_id = core->second.begin();
        std::cerr << "(" << *os_id;
        for(++os_id; os_id != core->second.end(); ++os_id) {
            std::cerr << "," << *os_id;
        }
        std::cerr << ")";
    }
    std::cerr << std::endl << "Tile / L2$ ";
    for(auto core = os_id_by_tile.begin(); core != os_id_by_tile.end(); ++core)
    {
        auto os_id = core->second.begin();
        std::cerr << "(" << *os_id;
        for(++os_id; os_id != core->second.end(); ++os_id) {
            std::cerr << "," << *os_id;
        }
        std::cerr << ")";
    }
    std::cerr << std::endl;
#endif // PCM_DEBUG_TOPOLOGY
#elif defined(__FreeBSD__) || defined(__DragonFly__)

    size_t size = sizeof(num_cores);
    cpuctl_cpuid_args_t cpuid_args_freebsd;
    int fd;

    if(0 != sysctlbyname("hw.ncpu", &num_cores, &size, NULL, 0))
    {
        std::cerr << "Unable to get hw.ncpu from sysctl." << std::endl;
        return false;
    }

    if (modfind("cpuctl") == -1)
    {
        std::cout << "cpuctl(4) not loaded." << std::endl;
        return false;
    }

    for (int i = 0; i < num_cores; i++)
    {
        char cpuctl_name[64];
        int apic_id;

        snprintf(cpuctl_name, 64, "/dev/cpuctl%d", i);
        fd = ::open(cpuctl_name, O_RDWR);

        cpuid_args_freebsd.level = 0xb;

        ::ioctl(fd, CPUCTL_CPUID, &cpuid_args_freebsd);

        apic_id = cpuid_args_freebsd.data[3];

        entry.os_id = i;

        populateEntry(entry, apic_id);

        if (entry.socket == 0 && entry.core_id == 0) ++threads_per_core;

        topology.push_back(entry);
        socketIdMap[entry.socket] = 0;
    }

#else // Getting processor info for Mac OS
#define SAFE_SYSCTLBYNAME(message, ret_value)                                                              \
    {                                                                                                      \
        size_t size;                                                                                       \
        char *pParam;                                                                                      \
        if(0 != sysctlbyname(message, NULL, &size, NULL, 0))                                               \
        {                                                                                                  \
            std::cerr << "Unable to determine size of " << message << " sysctl return type." << std::endl; \
            return false;                                                                                  \
        }                                                                                                  \
        if(NULL == (pParam = (char *)malloc(size)))                                                        \
        {                                                                                                  \
            std::cerr << "Unable to allocate memory for " << message << std::endl;                         \
            return false;                                                                                  \
        }                                                                                                  \
        if(0 != sysctlbyname(message, (void*)pParam, &size, NULL, 0))                                      \
        {                                                                                                  \
            std::cerr << "Unable to get " << message << " from sysctl." << std::endl;                      \
            return false;                                                                                  \
        }                                                                                                  \
        ret_value = convertUnknownToInt(size, pParam);                                                     \
        free(pParam);                                                                                      \
    }
// End SAFE_SYSCTLBYNAME

    // Using OSXs sysctl to get the number of CPUs right away
    SAFE_SYSCTLBYNAME("hw.logicalcpu", num_cores)

#undef SAFE_SYSCTLBYNAME

    // The OSX version needs the MSR handle earlier so that it can build the CPU topology.
    // This topology functionality should potentially go into a different KEXT
    for(int i = 0; i < num_cores; i++)
    {
        MSR.push_back(std::make_shared<SafeMsrHandle>(i));
    }

    TopologyEntry *entries = new TopologyEntry[num_cores];
    MSR[0]->buildTopology(num_cores, entries);
    for(int i = 0; i < num_cores; i++){
        socketIdMap[entries[i].socket] = 0;
        if(entries[i].os_id >= 0)
        {
            if(entries[i].core_id == 0 && entries[i].socket == 0) ++threads_per_core;
            topology.push_back(entries[i]);
        }
    }
    delete[] entries;
// End of OSX specific code
#endif // end of ifndef __APPLE__

#endif //end of ifdef _MSC_VER

    if(num_cores == 0) {
        num_cores = (int32)topology.size();
    }
    if(num_sockets == 0) {
        num_sockets = (int32)(std::max)(socketIdMap.size(), (size_t)1);
    }

    socketIdMap_type::iterator s = socketIdMap.begin();
    for (uint32 sid = 0; s != socketIdMap.end(); ++s)
    {
        s->second = sid++;
    }

    for (int i = 0; (i < (int)num_cores) && (!socketIdMap.empty()); ++i)
    {
        if(isCoreOnline((int32)i))
          topology[i].socket = socketIdMap[topology[i].socket];
    }

#if 0
    std::cerr << "Number of socket ids: " << socketIdMap.size() << "\n";
    std::cerr << "Topology:\nsocket os_id core_id\n";
    for (int i = 0; i < num_cores; ++i)
    {
        std::cerr << topology[i].socket << " " << topology[i].os_id << " " << topology[i].core_id << std::endl;
    }
#endif
    if(threads_per_core == 0)
    {
        for (int i = 0; i < (int)num_cores; ++i)
        {
            if(topology[i].socket == topology[0].socket && topology[i].core_id == topology[0].core_id)
                ++threads_per_core;
        }
    }
    if(num_phys_cores_per_socket == 0) num_phys_cores_per_socket = num_cores / num_sockets / threads_per_core;
    if(num_online_cores == 0) num_online_cores = num_cores;

    int32 i = 0;

    socketRefCore.resize(num_sockets, -1);
    for(i = 0; i < num_cores; ++i)
    {
        if(isCoreOnline(i))
        {
            socketRefCore[topology[i].socket] = i;
        }
    }

    num_online_sockets = 0;
    for(i = 0; i < num_sockets; ++i)
    {
        if(isSocketOnline(i))
        {
            ++num_online_sockets;
        }
    }

#if 0
    for(int32 i=0; i< num_sockets;++i)
    {
      std::cout << "socketRefCore["<< i << "]=" << socketRefCore[i] << std::endl;
    }
#endif

    return true;
}

void PCM::printSystemTopology() const
{
    if(num_cores == num_online_cores)
    {
      std::cerr << "Number of physical cores: " << (num_cores/threads_per_core) << std::endl;
    }

    std::cerr << "Number of logical cores: " << num_cores << std::endl;
    std::cerr << "Number of online logical cores: " << num_online_cores << std::endl;

    if(num_cores == num_online_cores)
    {
      std::cerr << "Threads (logical cores) per physical core: " << threads_per_core << std::endl;
    }
    else
    {
        std::cerr << "Offlined cores: ";
        for (int i = 0; i < (int)num_cores; ++i)
            if(isCoreOnline((int32)i) == false)
                std::cerr << i << " ";
        std::cerr << std::endl;
    }
    std::cerr << "Num sockets: " << num_sockets << std::endl;
    std::cerr << "Physical cores per socket: " << num_phys_cores_per_socket << std::endl;
    std::cerr << "Core PMU (perfmon) version: " << perfmon_version << std::endl;
    std::cerr << "Number of core PMU generic (programmable) counters: " << core_gen_counter_num_max << std::endl;
    std::cerr << "Width of generic (programmable) counters: " << core_gen_counter_width << " bits" << std::endl;
    if (perfmon_version > 1)
    {
        std::cerr << "Number of core PMU fixed counters: " << core_fixed_counter_num_max << std::endl;
        std::cerr << "Width of fixed counters: " << core_fixed_counter_width << " bits" << std::endl;
    }
}

bool PCM::initMSR()
{
#ifndef __APPLE__
    try
    {
        for (int i = 0; i < (int)num_cores; ++i)
        {
            if (isCoreOnline((int32)i))
                MSR.push_back(std::make_shared<SafeMsrHandle>(i));
            else // the core is offlined, assign an invalid MSR handle
                MSR.push_back(std::make_shared<SafeMsrHandle>());
        }
    }
    catch (...)
    {
        // failed
        MSR.clear();

        std::cerr << "Can not access CPUs Model Specific Registers (MSRs)." << std::endl;
#ifdef _MSC_VER
        std::cerr << "You must have signed msr.sys driver in your current directory and have administrator rights to run this program." << std::endl;
#elif defined(__linux__)
        std::cerr << "Try to execute 'modprobe msr' as root user and then" << std::endl;
        std::cerr << "you also must have read and write permissions for /dev/cpu/*/msr devices (/dev/msr* for Android). The 'chown' command can help." << std::endl;
#elif defined(__FreeBSD__) || defined(__DragonFly__)
        std::cerr << "Ensure cpuctl module is loaded and that you have read and write" << std::endl;
        std::cerr << "permissions for /dev/cpuctl* devices (the 'chown' command can help)." << std::endl;
#endif
        return false;
    }
#endif
    return true;
}

bool PCM::detectNominalFrequency()
{
    if (MSR.size())
    {
        uint64 freq = 0;
        MSR[socketRefCore[0]]->read(PLATFORM_INFO_ADDR, &freq);
        const uint64 bus_freq = (
                  cpu_model == SANDY_BRIDGE
               || cpu_model == JAKETOWN
               || cpu_model == IVYTOWN
               || cpu_model == HASWELLX
               || cpu_model == BDX_DE
               || cpu_model == BDX
               || cpu_model == IVY_BRIDGE
               || cpu_model == HASWELL
               || cpu_model == BROADWELL
               || original_cpu_model == ATOM_AVOTON
               || original_cpu_model == ATOM_APOLLO_LAKE
               || original_cpu_model == ATOM_DENVERTON
               || cpu_model == SKL
               || cpu_model == KBL
               || cpu_model == KNL
               || cpu_model == SKX
               ) ? (100000000ULL) : (133333333ULL);

        nominal_frequency = ((freq >> 8) & 255) * bus_freq;

        if(!nominal_frequency)
            nominal_frequency = get_frequency_from_cpuid();

        if(!nominal_frequency)
        {
            std::cerr << "Error: Can not detect core frequency." << std::endl;
            destroyMSR();
            return false;
        }

#ifndef PCM_SILENT
        std::cerr << "Nominal core frequency: " << nominal_frequency << " Hz" << std::endl;
#endif
    }

    return true;
}

void PCM::initEnergyMonitoring()
{
    if(packageEnergyMetricsAvailable() && MSR.size())
    {
        uint64 rapl_power_unit = 0;
        MSR[socketRefCore[0]]->read(MSR_RAPL_POWER_UNIT,&rapl_power_unit);
        uint64 energy_status_unit = extract_bits(rapl_power_unit,8,12);
        if (original_cpu_model == PCM::ATOM_CHERRYTRAIL || original_cpu_model == PCM::ATOM_BAYTRAIL)
            joulesPerEnergyUnit = double(1ULL << energy_status_unit)/1000000.; // (2)^energy_status_unit microJoules
        else
            joulesPerEnergyUnit = 1./double(1ULL<<energy_status_unit); // (1/2)^energy_status_unit
    //std::cout << "MSR_RAPL_POWER_UNIT: "<<energy_status_unit<<"; Joules/unit "<< joulesPerEnergyUnit << std::endl;
        uint64 power_unit = extract_bits(rapl_power_unit,0,3);
        double wattsPerPowerUnit = 1./double(1ULL<<power_unit);

        uint64 package_power_info = 0;
        MSR[socketRefCore[0]]->read(MSR_PKG_POWER_INFO,&package_power_info);
        pkgThermalSpecPower = (int32) (double(extract_bits(package_power_info, 0, 14))*wattsPerPowerUnit);
        pkgMinimumPower = (int32) (double(extract_bits(package_power_info, 16, 30))*wattsPerPowerUnit);
        pkgMaximumPower = (int32) (double(extract_bits(package_power_info, 32, 46))*wattsPerPowerUnit);

#ifndef PCM_SILENT
        std::cerr << "Package thermal spec power: "<< pkgThermalSpecPower << " Watt; ";
        std::cerr << "Package minimum power: "<< pkgMinimumPower << " Watt; ";
        std::cerr << "Package maximum power: "<< pkgMaximumPower << " Watt; " << std::endl;
#endif

        int i = 0;

        if(energy_status.empty())
            for (i = 0; i < (int)num_sockets; ++i)
                energy_status.push_back(
                    std::make_shared<CounterWidthExtender>(
                        new CounterWidthExtender::MsrHandleCounter(MSR[socketRefCore[i]], MSR_PKG_ENERGY_STATUS), 32, 10000));

        if(dramEnergyMetricsAvailable() && dram_energy_status.empty())
            for (i = 0; i < (int)num_sockets; ++i)
                dram_energy_status.push_back(
                    std::make_shared<CounterWidthExtender>(
                    new CounterWidthExtender::MsrHandleCounter(MSR[socketRefCore[i]], MSR_DRAM_ENERGY_STATUS), 32, 10000));
    }
}

void PCM::initUncoreObjects()
{
    if (hasPCICFGUncore() && MSR.size())
    {
        int i = 0;
        try
        {
            for (i = 0; i < (int)num_sockets; ++i)
            {
                server_pcicfg_uncore.push_back(std::make_shared<ServerPCICFGUncore>(i, this));
            }
        }
        catch (...)
        {
            server_pcicfg_uncore.clear();
            std::cerr << "Can not access Jaketown/Ivytown PCI configuration space. Access to uncore counters (memory and QPI bandwidth) is disabled." << std::endl;
                #ifdef _MSC_VER
            std::cerr << "You must have signed msr.sys driver in your current directory and have administrator rights to run this program." << std::endl;
                #else
            //std::cerr << "you must have read and write permissions for /proc/bus/pci/7f/10.* and /proc/bus/pci/ff/10.* devices (the 'chown' command can help)." << std::endl;
            //std::cerr << "you must have read and write permissions for /dev/mem device (the 'chown' command can help)."<< std::endl;
            //std::cerr << "you must have read permission for /sys/firmware/acpi/tables/MCFG device (the 'chmod' command can help)."<< std::endl;
            std::cerr << "You must be root to access these Jaketown/Ivytown counters in PCM. " << std::endl;
                #endif
        }
    } else if((cpu_model == SANDY_BRIDGE || cpu_model == IVY_BRIDGE || cpu_model == HASWELL || cpu_model == BROADWELL || cpu_model == SKL || cpu_model == KBL) && MSR.size())
    {
       // initialize memory bandwidth counting
       try
       {
           clientBW = std::make_shared<ClientBW>();
           clientImcReads = std::make_shared<CounterWidthExtender>(
               new CounterWidthExtender::ClientImcReadsCounter(clientBW), 32, 10000);
           clientImcWrites = std::make_shared<CounterWidthExtender>(
               new CounterWidthExtender::ClientImcWritesCounter(clientBW), 32, 10000);
           clientIoRequests = std::make_shared<CounterWidthExtender>(
               new CounterWidthExtender::ClientIoRequestsCounter(clientBW), 32, 10000);

       } catch(...)
       {
           std::cerr << "Can not read memory controller counter information from PCI configuration space. Access to memory bandwidth counters is not possible." << std::endl;
           #ifdef _MSC_VER
           // TODO: add message here
           #endif
           #ifdef __linux__
           std::cerr << "You must be root to access these SandyBridge/IvyBridge/Haswell counters in PCM. " << std::endl;
           #endif
       }
    }

    if (useLinuxPerfForUncore())
    {
        initUncorePMUsPerf();
    }
    else
    {
        initUncorePMUsDirect();
    }
}

void PCM::initUncorePMUsDirect()
{
    for (uint32 s = 0; s < (uint32)num_sockets; ++s)
    {
        auto & handle = MSR[socketRefCore[s]];
        uboxPMUs.push_back(
            UncorePMU(
                std::shared_ptr<MSRRegister>(),
                std::make_shared<MSRRegister>(handle, UBOX_MSR_PMON_CTL0_ADDR),
                std::make_shared<MSRRegister>(handle, UBOX_MSR_PMON_CTL1_ADDR),
                std::shared_ptr<MSRRegister>(),
                std::shared_ptr<MSRRegister>(),
                std::make_shared<MSRRegister>(handle, UBOX_MSR_PMON_CTR0_ADDR),
                std::make_shared<MSRRegister>(handle, UBOX_MSR_PMON_CTR1_ADDR),
                std::shared_ptr<MSRRegister>(),
                std::shared_ptr<MSRRegister>(),
                std::make_shared<MSRRegister>(handle, UCLK_FIXED_CTL_ADDR),
                std::make_shared<MSRRegister>(handle, UCLK_FIXED_CTR_ADDR)
            )
        );
        switch (cpu_model)
        {
        case IVYTOWN:
        case JAKETOWN:
            pcuPMUs.push_back(
                UncorePMU(
                    std::make_shared<MSRRegister>(handle, JKTIVT_PCU_MSR_PMON_BOX_CTL_ADDR),
                    std::make_shared<MSRRegister>(handle, JKTIVT_PCU_MSR_PMON_CTL0_ADDR),
                    std::make_shared<MSRRegister>(handle, JKTIVT_PCU_MSR_PMON_CTL1_ADDR),
                    std::make_shared<MSRRegister>(handle, JKTIVT_PCU_MSR_PMON_CTL2_ADDR),
                    std::make_shared<MSRRegister>(handle, JKTIVT_PCU_MSR_PMON_CTL3_ADDR),
                    std::make_shared<MSRRegister>(handle, JKTIVT_PCU_MSR_PMON_CTR0_ADDR),
                    std::make_shared<MSRRegister>(handle, JKTIVT_PCU_MSR_PMON_CTR1_ADDR),
                    std::make_shared<MSRRegister>(handle, JKTIVT_PCU_MSR_PMON_CTR2_ADDR),
                    std::make_shared<MSRRegister>(handle, JKTIVT_PCU_MSR_PMON_CTR3_ADDR),
                    std::shared_ptr<MSRRegister>(),
                    std::shared_ptr<MSRRegister>(),
                    std::make_shared<MSRRegister>(handle, JKTIVT_PCU_MSR_PMON_BOX_FILTER_ADDR)
                )
            );
            break;
        case BDX_DE:
        case BDX:
        case KNL:
        case HASWELLX:
        case SKX:
            pcuPMUs.push_back(
                UncorePMU(
                    std::make_shared<MSRRegister>(handle, HSX_PCU_MSR_PMON_BOX_CTL_ADDR),
                    std::make_shared<MSRRegister>(handle, HSX_PCU_MSR_PMON_CTL0_ADDR),
                    std::make_shared<MSRRegister>(handle, HSX_PCU_MSR_PMON_CTL1_ADDR),
                    std::make_shared<MSRRegister>(handle, HSX_PCU_MSR_PMON_CTL2_ADDR),
                    std::make_shared<MSRRegister>(handle, HSX_PCU_MSR_PMON_CTL3_ADDR),
                    std::make_shared<MSRRegister>(handle, HSX_PCU_MSR_PMON_CTR0_ADDR),
                    std::make_shared<MSRRegister>(handle, HSX_PCU_MSR_PMON_CTR1_ADDR),
                    std::make_shared<MSRRegister>(handle, HSX_PCU_MSR_PMON_CTR2_ADDR),
                    std::make_shared<MSRRegister>(handle, HSX_PCU_MSR_PMON_CTR3_ADDR),
                    std::shared_ptr<MSRRegister>(),
                    std::shared_ptr<MSRRegister>(),
                    std::make_shared<MSRRegister>(handle, HSX_PCU_MSR_PMON_BOX_FILTER_ADDR)
                )
            );
            break;
        }
    }
    // init IIO addresses
    std::vector<int32> IIO_units;
    IIO_units.push_back((int32)IIO_CBDMA);
    IIO_units.push_back((int32)IIO_PCIe0);
    IIO_units.push_back((int32)IIO_PCIe1);
    IIO_units.push_back((int32)IIO_PCIe2);
    IIO_units.push_back((int32)IIO_MCP0);
    IIO_units.push_back((int32)IIO_MCP1);
    if (IIOEventsAvailable())
    {
        iioPMUs.resize(num_sockets);
        for (uint32 s = 0; s < (uint32)num_sockets; ++s)
        {
            auto & handle = MSR[socketRefCore[s]];
            for (const auto & unit: IIO_units)
            {
                iioPMUs[s][unit] = UncorePMU(
                    std::make_shared<MSRRegister>(handle, SKX_IIO_CBDMA_UNIT_CTL + SKX_IIO_PM_REG_STEP * unit),
                    std::make_shared<MSRRegister>(handle, SKX_IIO_CBDMA_CTL0 + SKX_IIO_PM_REG_STEP * unit + 0),
                    std::make_shared<MSRRegister>(handle, SKX_IIO_CBDMA_CTL0 + SKX_IIO_PM_REG_STEP * unit + 1),
                    std::make_shared<MSRRegister>(handle, SKX_IIO_CBDMA_CTL0 + SKX_IIO_PM_REG_STEP * unit + 2),
                    std::make_shared<MSRRegister>(handle, SKX_IIO_CBDMA_CTL0 + SKX_IIO_PM_REG_STEP * unit + 3),
                    std::make_shared<MSRRegister>(handle, SKX_IIO_CBDMA_CTR0 + SKX_IIO_PM_REG_STEP * unit + 0),
                    std::make_shared<MSRRegister>(handle, SKX_IIO_CBDMA_CTR0 + SKX_IIO_PM_REG_STEP * unit + 1),
                    std::make_shared<MSRRegister>(handle, SKX_IIO_CBDMA_CTR0 + SKX_IIO_PM_REG_STEP * unit + 2),
                    std::make_shared<MSRRegister>(handle, SKX_IIO_CBDMA_CTR0 + SKX_IIO_PM_REG_STEP * unit + 3)
                );
            }
        }
    }
    if (hasPCICFGUncore() && MSR.size())
    {
        cboPMUs.resize(num_sockets);
        for (uint32 s = 0; s < (uint32)num_sockets; ++s)
        {
            auto & handle = MSR[socketRefCore[s]];
            for (uint32 cbo = 0; cbo < getMaxNumOfCBoxes(); ++cbo)
            {
                cboPMUs[s].push_back(
                    UncorePMU(
                        std::make_shared<MSRRegister>(handle, CX_MSR_PMON_BOX_CTL(cbo)),
                        std::make_shared<MSRRegister>(handle, CX_MSR_PMON_CTLY(cbo, 0)),
                        std::make_shared<MSRRegister>(handle, CX_MSR_PMON_CTLY(cbo, 1)),
                        std::make_shared<MSRRegister>(handle, CX_MSR_PMON_CTLY(cbo, 2)),
                        std::make_shared<MSRRegister>(handle, CX_MSR_PMON_CTLY(cbo, 3)),
                        std::make_shared<CounterWidthExtenderRegister>(
                            std::make_shared<CounterWidthExtender>(new CounterWidthExtender::MsrHandleCounter(MSR[socketRefCore[s]], CX_MSR_PMON_CTRY(cbo, 0)), 48, 5555)),
                        std::make_shared<CounterWidthExtenderRegister>(
                            std::make_shared<CounterWidthExtender>(new CounterWidthExtender::MsrHandleCounter(MSR[socketRefCore[s]], CX_MSR_PMON_CTRY(cbo, 1)), 48, 5555)),
                        std::make_shared<CounterWidthExtenderRegister>(
                            std::make_shared<CounterWidthExtender>(new CounterWidthExtender::MsrHandleCounter(MSR[socketRefCore[s]], CX_MSR_PMON_CTRY(cbo, 2)), 48, 5555)),
                        std::make_shared<CounterWidthExtenderRegister>(
                            std::make_shared<CounterWidthExtender>(new CounterWidthExtender::MsrHandleCounter(MSR[socketRefCore[s]], CX_MSR_PMON_CTRY(cbo, 3)), 48, 5555)),
                        std::shared_ptr<MSRRegister>(),
                        std::shared_ptr<MSRRegister>(),
                        std::make_shared<MSRRegister>(handle, CX_MSR_PMON_BOX_FILTER(cbo)),
                        std::make_shared<MSRRegister>(handle, CX_MSR_PMON_BOX_FILTER1(cbo))
                    )
                );
            }
        }
    }
}

#ifdef PCM_USE_PERF
std::vector<int> enumeratePerfPMUs(const std::string & type, int max_id);
void populatePerfPMUs(unsigned socket_, const std::vector<int> & ids, std::vector<UncorePMU> & pmus, bool fixed, bool filter0 = false, bool filter1 = false);
#endif

void PCM::initUncorePMUsPerf()
{
#ifdef PCM_USE_PERF
    iioPMUs.resize(num_sockets);
    cboPMUs.resize(num_sockets);
    for (uint32 s = 0; s < (uint32)num_sockets; ++s)
    {
        populatePerfPMUs(s, enumeratePerfPMUs("pcu", 100), pcuPMUs, false, true);
        populatePerfPMUs(s, enumeratePerfPMUs("ubox", 100), uboxPMUs, true);
        populatePerfPMUs(s, enumeratePerfPMUs("cbox", 100), cboPMUs[s], false, true, true);
        populatePerfPMUs(s, enumeratePerfPMUs("cha", 200), cboPMUs[s], false, true, true);
        std::vector<UncorePMU> iioPMUVector;
        populatePerfPMUs(s, enumeratePerfPMUs("iio", 100), iioPMUVector, false);
        for (size_t i = 0; i < iioPMUVector.size(); ++i)
        {
            iioPMUs[s][i] = iioPMUVector[i];
        }
    }
#endif
}

#ifdef __linux__

#define PCM_NMI_WATCHDOG_PATH "/proc/sys/kernel/nmi_watchdog"

bool isNMIWatchdogEnabled()
{
    const auto watchdog = readSysFS(PCM_NMI_WATCHDOG_PATH);
    if (watchdog.length() == 0)
    {
        return false;
    }

    return (std::atoi(watchdog.c_str()) == 1);
}

void disableNMIWatchdog()
{
    std::cout << "Disabling NMI watchdog since it consumes one hw-PMU counter." << std::endl;
    writeSysFS(PCM_NMI_WATCHDOG_PATH, "0");
}

void enableNMIWatchdog()
{
    std::cout << " Re-enabling NMI watchdog." << std::endl;
    writeSysFS(PCM_NMI_WATCHDOG_PATH, "1");
}
#endif

class CoreTaskQueue
{
    std::queue<std::packaged_task<void()> > wQueue;
    std::mutex m;
    std::condition_variable condVar;
    std::thread worker;
    CoreTaskQueue() = delete;
    CoreTaskQueue(CoreTaskQueue &) = delete;
public:
    CoreTaskQueue(int32 core) :
        worker([&]() {
            TemporalThreadAffinity tempThreadAffinity(core);
            std::unique_lock<std::mutex> lock(m);
            while (1) {
                while (wQueue.empty()) {
                    condVar.wait(lock);
                }
                while (!wQueue.empty()) {
                    wQueue.front()();
                    wQueue.pop();
                }
            }
        })
    {}
    void push(std::packaged_task<void()> & task)
    {
        std::unique_lock<std::mutex> lock(m);
        wQueue.push(std::move(task));
        condVar.notify_one();
    }
};

PCM::PCM() :
    cpu_family(-1),
    cpu_model(-1),
    original_cpu_model(-1),
    cpu_stepping(-1),
    cpu_microcode_level(-1),
    max_cpuid(-1),
    threads_per_core(0),
    num_cores(0),
    num_sockets(0),
    num_phys_cores_per_socket(0),
    num_online_cores(0),
    num_online_sockets(0),
    core_gen_counter_num_max(0),
    core_gen_counter_num_used(0), // 0 means no core gen counters used
    core_gen_counter_width(0),
    core_fixed_counter_num_max(0),
    core_fixed_counter_num_used(0),
    core_fixed_counter_width(0),
    uncore_gen_counter_num_max(8),
    uncore_gen_counter_num_used(0),
    uncore_gen_counter_width(48),
    uncore_fixed_counter_num_max(1),
    uncore_fixed_counter_num_used(0),
    uncore_fixed_counter_width(48),
    perfmon_version(0),
    perfmon_config_anythread(1),
    nominal_frequency(0),
    max_qpi_speed(0),
    L3ScalingFactor(0),
    pkgThermalSpecPower(-1),
    pkgMinimumPower(-1), 
    pkgMaximumPower(-1),
    allow_multiple_instances(false),
    programmed_pmu(false),
    joulesPerEnergyUnit(0),
    disable_JKT_workaround(false),
    blocked(false),
    coreCStateMsr(NULL),
    pkgCStateMsr(NULL),
    L2CacheHitRatioAvailable(false),
    L3CacheHitRatioAvailable(false),
    L3CacheMissesAvailable(false),
    L2CacheMissesAvailable(false),
    L2CacheHitsAvailable(false),
    L3CacheHitsNoSnoopAvailable(false),
    L3CacheHitsSnoopAvailable(false),
    L3CacheHitsAvailable(false),
    CyclesLostDueL3CacheMissesAvailable(false),
    CyclesLostDueL2CacheMissesAvailable(false),
    mode(INVALID_MODE),
    numInstancesSemaphore(NULL),
    canUsePerf(false),
    outfile(NULL),
    backup_ofile(NULL),
    run_state(1),
    needToRestoreNMIWatchdog(false)
{
#ifdef _MSC_VER
    TCHAR driverPath[1040]; // length for current directory + "\\msr.sys"
    GetCurrentDirectory(1024, driverPath);
    wcscat_s(driverPath, 1040, L"\\msr.sys");
    // WARNING: This driver code (msr.sys) is only for testing purposes, not for production use
    Driver drv;
    // drv.stop();     // restart driver (usually not needed)
    if (!drv.start(driverPath))
    {
        std::cerr << "Cannot access CPU counters" << std::endl;
        std::cerr << "You must have signed msr.sys driver in your current directory and have administrator rights to run this program" << std::endl;
        return;
    }
#endif

    if(!detectModel()) return;

    if(!checkModel()) return;

    initCStateSupportTables();

    if(!discoverSystemTopology()) return;

#ifndef PCM_SILENT
    printSystemTopology();
#endif

    if(!initMSR()) return;

    if(!detectNominalFrequency()) return;

<<<<<<< HEAD
#ifdef __linux__
    if (isNMIWatchdogEnabled())
    {
        disableNMIWatchdog();
        needToRestoreNMIWatchdog = true;
    }
#endif
=======
    showSpecControlMSRs();
>>>>>>> 07c85e9a

    initEnergyMonitoring();

    initUncoreObjects();

    // Initialize RMID to the cores for QOS monitoring
    initRMID();

    readCPUMicrocodeLevel();

#ifdef PCM_USE_PERF
    canUsePerf = true;
    std::vector<int> dummy(PERF_MAX_COUNTERS, -1);
    perfEventHandle.resize(num_cores, dummy);
#endif

    for (int32 i = 0; i < num_cores; ++i)
    {
        coreTaskQueues.push_back(std::make_shared<CoreTaskQueue>(i));
    }
}

void PCM::enableJKTWorkaround(bool enable)
{
    if(disable_JKT_workaround) return;
    std::cerr << "Using PCM on your system might have a performance impact as per http://software.intel.com/en-us/articles/performance-impact-when-sampling-certain-llc-events-on-snb-ep-with-vtune" << std::endl;
    std::cerr << "You can avoid the performance impact by using the option --noJKTWA, however the cache metrics might be wrong then." << std::endl;
    if(MSR.size())
    {
        for(int32 i = 0; i < num_cores; ++i)
        {
            uint64 val64 = 0;
            MSR[i]->read(0x39C, &val64);
            if(enable)
                val64 |= 1ULL;
            else
                val64 &= (~1ULL);
            MSR[i]->write(0x39C, val64);
        }
    }
    for (size_t i = 0; i < (size_t)server_pcicfg_uncore.size(); ++i)
    {
            if(server_pcicfg_uncore[i].get()) server_pcicfg_uncore[i]->enableJKTWorkaround(enable);
    }
}

void PCM::showSpecControlMSRs()
{
    PCM_CPUID_INFO cpuinfo;
    pcm_cpuid(7, 0, cpuinfo);

    if (MSR.size())
    {
        if ((cpuinfo.reg.edx & (1 << 26)) || (cpuinfo.reg.edx & (1 << 27)))
        {
            uint64 val64 = 0;
            MSR[0]->read(MSR_IA32_SPEC_CTRL, &val64);
            std::cout << "IBRS enabled in the kernel   : " << ((val64 & 1) ? "yes" : "no") << std::endl;
            std::cout << "STIBP enabled in the kernel  : " << ((val64 & 2) ? "yes" : "no") << std::endl;
        }
        if (cpuinfo.reg.edx & (1 << 29))
        {
            uint64 val64 = 0;
            MSR[0]->read(MSR_IA32_ARCH_CAPABILITIES, &val64);
            std::cout << "The processor is not susceptible to Rogue Data Cache Load: " << ((val64 & 1) ? "yes" : "no") << std::endl;
            std::cout << "The processor supports enhanced IBRS                     : " << ((val64 & 2) ? "yes" : "no") << std::endl;
        }
    }
}

bool PCM::isCoreOnline(int32 os_core_id) const
{
    return (topology[os_core_id].os_id != -1) && (topology[os_core_id].core_id != -1) && (topology[os_core_id].socket != -1);
}

bool PCM::isSocketOnline(int32 socket_id) const
{
    return socketRefCore[socket_id] != -1;
}

bool PCM::isCPUModelSupported(int model_)
{
    return (   model_ == NEHALEM_EP
            || model_ == NEHALEM_EX
            || model_ == WESTMERE_EP
            || model_ == WESTMERE_EX
            || model_ == ATOM
            || model_ == CLARKDALE
            || model_ == SANDY_BRIDGE
            || model_ == JAKETOWN
            || model_ == IVY_BRIDGE
            || model_ == HASWELL
            || model_ == IVYTOWN
            || model_ == HASWELLX
            || model_ == BDX_DE
            || model_ == BDX
            || model_ == BROADWELL
            || model_ == KNL
            || model_ == SKL
            || model_ == KBL
            || model_ == SKX
           );
}

bool PCM::checkModel()
{
    if (cpu_model == NEHALEM) cpu_model = NEHALEM_EP;
    if (   cpu_model == ATOM_2
        || cpu_model == ATOM_CENTERTON
        || cpu_model == ATOM_BAYTRAIL
        || cpu_model == ATOM_AVOTON
        || cpu_model == ATOM_CHERRYTRAIL
        || cpu_model == ATOM_APOLLO_LAKE
        || cpu_model == ATOM_DENVERTON
        ) {
        cpu_model = ATOM;
    }
    if (cpu_model == HASWELL_ULT || cpu_model == HASWELL_2) cpu_model = HASWELL;
    if (cpu_model == BROADWELL_XEON_E3) cpu_model = BROADWELL;
    if (cpu_model == SKL_UY) cpu_model = SKL;
    if (cpu_model == KBL_1) cpu_model = KBL;

    if(!isCPUModelSupported((int)cpu_model))
    {
        std::cerr << getUnsupportedMessage() << " CPU model number: " << cpu_model << " Brand: \"" << getCPUBrandString().c_str() <<"\""<< std::endl;
/* FOR TESTING PURPOSES ONLY */
#ifdef PCM_TEST_FALLBACK_TO_ATOM
        std::cerr << "Fall back to ATOM functionality." << std::endl;
        cpu_model = ATOM;
        return true;
#endif
        return false;
    }
    return true;
}

void PCM::destroyMSR()
{
    MSR.clear();
}

PCM::~PCM()
{
    InstanceLock lock(allow_multiple_instances);
    if (instance)
    {
        destroyMSR();
        instance = NULL;
    }
}

bool PCM::good()
{
    return !MSR.empty();
}

#ifdef PCM_USE_PERF
perf_event_attr PCM_init_perf_event_attr(bool group = true)
{
    perf_event_attr e;
    bzero(&e,sizeof(perf_event_attr));
    e.type = -1; // must be set up later
    e.size = sizeof(e);
    e.config = -1; // must be set up later
    e.sample_period = 0;
    e.sample_type = 0;
    e.read_format = group ? PERF_FORMAT_GROUP : 0; /* PERF_FORMAT_TOTAL_TIME_ENABLED | PERF_FORMAT_TOTAL_TIME_RUNNING |
                          PERF_FORMAT_ID | PERF_FORMAT_GROUP ; */
    e.disabled = 0;
    e.inherit = 0;
    e.pinned = 1;
    e.exclusive = 0;
    e.exclude_user = 0;
    e.exclude_kernel = 0;
    e.exclude_hv = 0;
    e.exclude_idle = 0;
    e.mmap = 0;
    e.comm = 0;
    e.freq = 0;
    e.inherit_stat = 0;
    e.enable_on_exec = 0;
    e.task = 0;
    e.watermark = 0;
    e.wakeup_events = 0;
    return e;
}
#endif

PCM::ErrorCode PCM::program(const PCM::ProgramMode mode_, const void * parameter_)
{
    if(allow_multiple_instances && (EXT_CUSTOM_CORE_EVENTS == mode_ || CUSTOM_CORE_EVENTS == mode_))
    {
        allow_multiple_instances = false;
        std::cerr << "Warning: multiple PCM instance mode is not allowed with custom events." << std::endl;
    }

    InstanceLock lock(allow_multiple_instances);
    if (MSR.empty()) return PCM::MSRAccessDenied;

    ExtendedCustomCoreEventDescription * pExtDesc = (ExtendedCustomCoreEventDescription *)parameter_;

#ifdef PCM_USE_PERF
    std::cerr << "Trying to use Linux perf events..." << std::endl;
    const char * no_perf_env = std::getenv("PCM_NO_PERF");
    if (no_perf_env != NULL && std::string(no_perf_env) == std::string("1"))
    {
        canUsePerf = false;
        std::cout << "Usage of Linux perf events is disabled through PCM_NO_PERF environment variable. Using direct PMU programming..." << std::endl;
    }
    if(num_online_cores < num_cores)
    {
        canUsePerf = false;
        std::cerr << "PCM does not support using Linux perf API on systems with offlined cores. Falling-back to direct PMU programming."
              << std::endl;
    }
    else if(PERF_COUNT_HW_MAX <= PCM_PERF_COUNT_HW_REF_CPU_CYCLES)
    {
        canUsePerf = false;
        std::cerr << "Can not use Linux perf because your Linux kernel does not support PERF_COUNT_HW_REF_CPU_CYCLES event. Falling-back to direct PMU programming." << std::endl;
    }
    else if(EXT_CUSTOM_CORE_EVENTS == mode_ && pExtDesc && pExtDesc->fixedCfg)
    {
        canUsePerf = false;
        std::cerr << "Can not use Linux perf because non-standard fixed counter configuration requested. Falling-back to direct PMU programming." << std::endl;
    }
    else if(EXT_CUSTOM_CORE_EVENTS == mode_ && pExtDesc && (pExtDesc->OffcoreResponseMsrValue[0] || pExtDesc->OffcoreResponseMsrValue[1]))
    {
        const std::string offcore_rsp_format = readSysFS("/sys/bus/event_source/devices/cpu/format/offcore_rsp");
        if (offcore_rsp_format != "config1:0-63\n")
        {
            canUsePerf = false;
            std::cerr << "Can not use Linux perf because OffcoreResponse usage is not supported. Falling-back to direct PMU programming." << std::endl;
        }
    }
#endif

    if(allow_multiple_instances)
    {
        //std::cerr << "Checking for other instances of PCM..." << std::endl;
    #ifdef _MSC_VER

        numInstancesSemaphore = CreateSemaphore(NULL, 0, 1 << 20, L"Global\\Number of running Processor Counter Monitor instances");
        if (!numInstancesSemaphore)
        {
            _com_error error(GetLastError());
            std::wcerr << "Error in Windows function 'CreateSemaphore': " << GetLastError() << " ";
            const TCHAR * strError = _com_error(GetLastError()).ErrorMessage();
            if (strError) std::wcerr << strError;
            std::wcerr << std::endl;
            return PCM::UnknownError;
        }
        LONG prevValue = 0;
        if (!ReleaseSemaphore(numInstancesSemaphore, 1, &prevValue))
        {
            _com_error error(GetLastError());
            std::wcerr << "Error in Windows function 'ReleaseSemaphore': " << GetLastError() << " ";
            const TCHAR * strError = _com_error(GetLastError()).ErrorMessage();
            if (strError) std::wcerr << strError;
            std::wcerr << std::endl;
            return PCM::UnknownError;
        }
        if (prevValue > 0)  // already programmed since another instance exists
        {
            std::cerr << "Number of PCM instances: " << (prevValue + 1) << std::endl;
            if (hasPCICFGUncore() && max_qpi_speed==0)
            for (size_t i = 0; i < (size_t)server_pcicfg_uncore.size(); ++i)
                if (server_pcicfg_uncore[i].get())
                    max_qpi_speed = (std::max)(server_pcicfg_uncore[i]->computeQPISpeed(socketRefCore[i], cpu_model), max_qpi_speed); // parenthesis to avoid macro expansion on Windows

            reportQPISpeed();
            return PCM::Success;
        }

    #else // if linux, apple, freebsd or dragonflybsd
        numInstancesSemaphore = sem_open(PCM_NUM_INSTANCES_SEMAPHORE_NAME, O_CREAT, S_IRWXU | S_IRWXG | S_IRWXO, 0);
        if (SEM_FAILED == numInstancesSemaphore)
        {
            if (EACCES == errno)
                std::cerr << "PCM Error, do not have permissions to open semaphores in /dev/shm/. Clean up them." << std::endl;
            return PCM::UnknownError;
        }
    #ifndef __APPLE__
        sem_post(numInstancesSemaphore);
        int curValue = 0;
        sem_getvalue(numInstancesSemaphore, &curValue);
    #else //if it is apple
        uint32 curValue = PCM::incrementNumInstances();
        sem_post(numInstancesSemaphore);
    #endif // end ifndef __APPLE__

        if (curValue > 1)  // already programmed since another instance exists
        {
            std::cerr << "Number of PCM instances: " << curValue << std::endl;
            if (hasPCICFGUncore() && max_qpi_speed==0)
            for (int i = 0; i < (int)server_pcicfg_uncore.size(); ++i) {
                if(server_pcicfg_uncore[i].get())
                    max_qpi_speed = std::max(server_pcicfg_uncore[i]->computeQPISpeed(socketRefCore[i],cpu_model), max_qpi_speed);
                reportQPISpeed();
            }
            if(!canUsePerf) return PCM::Success;
        }

    #endif // end ifdef _MSC_VER

    #ifdef PCM_USE_PERF
    /*
    numInst>1 &&  canUsePerf==false -> not reachable, already PMU programmed in another PCM instance
    numInst>1 &&  canUsePerf==true  -> perf programmed in different PCM, is not allowed
    numInst<=1 && canUsePerf==false -> we are first, perf cannot be used, *check* if PMU busy
    numInst<=1 && canUsePerf==true -> we are first, perf will be used, *dont check*, this is now perf business
    */
        if(curValue > 1 && (canUsePerf == true))
        {
            std::cerr << "Running several clients using the same counters is not posible with Linux perf. Recompile PCM without Linux Perf support to allow such usage. " << std::endl;
            decrementInstanceSemaphore();
            return PCM::UnknownError;
        }

        if((curValue <= 1) && (canUsePerf == false) && PMUinUse())
        {
            decrementInstanceSemaphore();
            return PCM::PMUBusy;
        }
    #else
        if (PMUinUse())
        {
            decrementInstanceSemaphore();
            return PCM::PMUBusy;
        }
    #endif
    }
    else
    {
        if((canUsePerf == false) && PMUinUse())
        {
            return PCM::PMUBusy;
        }
    }

    mode = mode_;

    // copy custom event descriptions
    if (mode == CUSTOM_CORE_EVENTS)
    {
        if (!parameter_)
        {
            std::cerr << "PCM Internal Error: data structure for custom event not initialized" << std::endl;
            return PCM::UnknownError;
        }
        CustomCoreEventDescription * pDesc = (CustomCoreEventDescription *)parameter_;
        coreEventDesc[0] = pDesc[0];
        coreEventDesc[1] = pDesc[1];
        if (cpu_model != ATOM && cpu_model != KNL)
        {
            coreEventDesc[2] = pDesc[2];
            coreEventDesc[3] = pDesc[3];
            core_gen_counter_num_used = 4;
        }
        else
            core_gen_counter_num_used = 2;
    }
    else if (mode != EXT_CUSTOM_CORE_EVENTS)
    {
        switch ( cpu_model ) {
            case ATOM:
            case KNL:
                coreEventDesc[0].event_number = ARCH_LLC_MISS_EVTNR;
                coreEventDesc[0].umask_value = ARCH_LLC_MISS_UMASK;
                coreEventDesc[1].event_number = ARCH_LLC_REFERENCE_EVTNR;
                coreEventDesc[1].umask_value = ARCH_LLC_REFERENCE_UMASK;
                L2CacheHitRatioAvailable = true;
                L2CacheMissesAvailable = true;
                L2CacheHitsAvailable = true;
                core_gen_counter_num_used = 2;
                break;
            case SKL:
            case SKX:
            case KBL:
                assert(useSkylakeEvents());
                coreEventDesc[0].event_number = SKL_MEM_LOAD_RETIRED_L3_MISS_EVTNR;
                coreEventDesc[0].umask_value = SKL_MEM_LOAD_RETIRED_L3_MISS_UMASK;
                coreEventDesc[1].event_number = SKL_MEM_LOAD_RETIRED_L3_HIT_EVTNR;
                coreEventDesc[1].umask_value = SKL_MEM_LOAD_RETIRED_L3_HIT_UMASK;
                coreEventDesc[2].event_number = SKL_MEM_LOAD_RETIRED_L2_MISS_EVTNR;
                coreEventDesc[2].umask_value = SKL_MEM_LOAD_RETIRED_L2_MISS_UMASK;
                coreEventDesc[3].event_number = SKL_MEM_LOAD_RETIRED_L2_HIT_EVTNR;
                coreEventDesc[3].umask_value = SKL_MEM_LOAD_RETIRED_L2_HIT_UMASK;
                L2CacheHitRatioAvailable = true;
                L3CacheHitRatioAvailable = true;
                L3CacheMissesAvailable = true;
                L2CacheMissesAvailable = true;
                L2CacheHitsAvailable = true;
                L3CacheHitsSnoopAvailable = true;
                L3CacheHitsAvailable = true;
                core_gen_counter_num_used = 4;
                break;
            case SANDY_BRIDGE:
            case JAKETOWN:
            case IVYTOWN:
            case IVY_BRIDGE:
            case HASWELL:
            case HASWELLX:
            case BROADWELL:
            case BDX_DE:
            case BDX:
                coreEventDesc[0].event_number = ARCH_LLC_MISS_EVTNR;
                coreEventDesc[0].umask_value = ARCH_LLC_MISS_UMASK;
                coreEventDesc[1].event_number = MEM_LOAD_UOPS_LLC_HIT_RETIRED_XSNP_NONE_EVTNR;
                coreEventDesc[1].umask_value = MEM_LOAD_UOPS_LLC_HIT_RETIRED_XSNP_NONE_UMASK;
                coreEventDesc[2].event_number = MEM_LOAD_UOPS_LLC_HIT_RETIRED_XSNP_EVTNR;
                coreEventDesc[2].umask_value = MEM_LOAD_UOPS_LLC_HIT_RETIRED_XSNP_UMASK;
                coreEventDesc[3].event_number = MEM_LOAD_UOPS_RETIRED_L2_HIT_EVTNR;
                coreEventDesc[3].umask_value = MEM_LOAD_UOPS_RETIRED_L2_HIT_UMASK;
                L2CacheHitRatioAvailable = true;
                L3CacheHitRatioAvailable = true;
                L3CacheMissesAvailable = true;
                L2CacheMissesAvailable = true;
                L2CacheHitsAvailable = true;
                L3CacheHitsNoSnoopAvailable = true;
                L3CacheHitsSnoopAvailable = true;
                L3CacheHitsAvailable = true;
                core_gen_counter_num_used = 4;
                break;
            case NEHALEM_EP:
            case WESTMERE_EP:
            case CLARKDALE:
                coreEventDesc[0].event_number = MEM_LOAD_RETIRED_L3_MISS_EVTNR;
                coreEventDesc[0].umask_value = MEM_LOAD_RETIRED_L3_MISS_UMASK;
                coreEventDesc[1].event_number = MEM_LOAD_RETIRED_L3_UNSHAREDHIT_EVTNR;
                coreEventDesc[1].umask_value = MEM_LOAD_RETIRED_L3_UNSHAREDHIT_UMASK;
                coreEventDesc[2].event_number = MEM_LOAD_RETIRED_L2_HITM_EVTNR;
                coreEventDesc[2].umask_value = MEM_LOAD_RETIRED_L2_HITM_UMASK;
                coreEventDesc[3].event_number = MEM_LOAD_RETIRED_L2_HIT_EVTNR;
                coreEventDesc[3].umask_value = MEM_LOAD_RETIRED_L2_HIT_UMASK;
                L2CacheHitRatioAvailable = true;
                L3CacheHitRatioAvailable = true;
                L3CacheMissesAvailable = true;
                L2CacheMissesAvailable = true;
                L2CacheHitsAvailable = true;
                L3CacheHitsNoSnoopAvailable = true;
                L3CacheHitsSnoopAvailable = true;
                L3CacheHitsAvailable = true;
                core_gen_counter_num_used = 4;
            default:
                assert(!useSkylakeEvents());
                coreEventDesc[0].event_number = ARCH_LLC_MISS_EVTNR;
                coreEventDesc[0].umask_value = ARCH_LLC_MISS_UMASK;
                coreEventDesc[1].event_number = MEM_LOAD_RETIRED_L3_UNSHAREDHIT_EVTNR;
                coreEventDesc[1].umask_value = MEM_LOAD_RETIRED_L3_UNSHAREDHIT_UMASK;
                coreEventDesc[2].event_number = MEM_LOAD_RETIRED_L2_HITM_EVTNR;
                coreEventDesc[2].umask_value = MEM_LOAD_RETIRED_L2_HITM_UMASK;
                coreEventDesc[3].event_number = MEM_LOAD_RETIRED_L2_HIT_EVTNR;
                coreEventDesc[3].umask_value = MEM_LOAD_RETIRED_L2_HIT_UMASK;
                L2CacheHitRatioAvailable = true;
                L3CacheHitRatioAvailable = true;
                L3CacheMissesAvailable = true;
                L2CacheMissesAvailable = true;
                L2CacheHitsAvailable = true;
                L3CacheHitsNoSnoopAvailable = true;
                L3CacheHitsSnoopAvailable = true;
                L3CacheHitsAvailable = true;
                core_gen_counter_num_used = 4;
        }
    }

    core_fixed_counter_num_used = 3;

    if(EXT_CUSTOM_CORE_EVENTS == mode_ && pExtDesc && pExtDesc->gpCounterCfg)
    {
        core_gen_counter_num_used = pExtDesc->nGPCounters;
    }

    if(cpu_model == JAKETOWN)
    {
        bool enableWA = false;
        for(uint32 i = 0; i< core_gen_counter_num_used; ++i)
        {
            if(coreEventDesc[i].event_number == MEM_LOAD_UOPS_LLC_HIT_RETIRED_XSNP_EVTNR)
                enableWA = true;
        }
        enableJKTWorkaround(enableWA); // this has a performance penalty on memory access
    }

    if (core_gen_counter_num_used > core_gen_counter_num_max)
    {
        std::cerr << "PCM ERROR: Trying to program " << core_gen_counter_num_used << " general purpose counters with only "
            << core_gen_counter_num_max << " available" << std::endl;
        return PCM::UnknownError;
    }
    if (core_fixed_counter_num_used > core_fixed_counter_num_max)
    {
        std::cerr << "PCM ERROR: Trying to program " << core_fixed_counter_num_used << " fixed counters with only "
            << core_fixed_counter_num_max << " available" << std::endl;
        return PCM::UnknownError;
    }

    programmed_pmu = true;

    lastProgrammedCustomCounters.clear();
    lastProgrammedCustomCounters.resize(num_cores);
    // Version for linux/windows/freebsd/dragonflybsd
    for (int i = 0; i < (int)num_cores; ++i)
    {
        TemporalThreadAffinity tempThreadAffinity(i); // speedup trick for Linux

        const auto status = programCoreCounters(i, mode_, pExtDesc, lastProgrammedCustomCounters[i]);
        if (status != PCM::Success)
        {
            return status;
        }

        // program uncore counters

        if (cpu_model == NEHALEM_EP || cpu_model == WESTMERE_EP || cpu_model == CLARKDALE)
        {
            programNehalemEPUncore(i);
        }
        else if (hasBecktonUncore())
        {
            programBecktonUncore(i);
        }
    }

    reservePMU();

    if(canUsePerf)
    {
        std::cerr << "Successfully programmed on-core PMU using Linux perf"<<std::endl;
    }

    if (hasPCICFGUncore())
    {
        std::vector<std::future<uint64>> qpi_speeds;
        for (size_t i = 0; i < (size_t)server_pcicfg_uncore.size(); ++i)
        {
            server_pcicfg_uncore[i]->program();
            qpi_speeds.push_back(std::move(std::async(std::launch::async,
                &ServerPCICFGUncore::computeQPISpeed, server_pcicfg_uncore[i].get(), socketRefCore[i], cpu_model)));
        }
        for (size_t i = 0; i < (size_t)server_pcicfg_uncore.size(); ++i)
        {
            max_qpi_speed = (std::max)(qpi_speeds[i].get(), max_qpi_speed);
        }
    }

    programLLCReadMissLatencyEvents();

    reportQPISpeed();

    return PCM::Success;
}

PCM::ErrorCode PCM::programCoreCounters(const int i /* core */,
    const PCM::ProgramMode mode_,
    const ExtendedCustomCoreEventDescription * pExtDesc,
    std::vector<EventSelectRegister> & result)
{
    // program core counters

    result.clear();
    FixedEventControlRegister ctrl_reg;
#ifdef PCM_USE_PERF
    int leader_counter = -1;
    perf_event_attr e = PCM_init_perf_event_attr();
    if (canUsePerf)
    {
        e.type = PERF_TYPE_HARDWARE;
        e.config = PERF_COUNT_HW_INSTRUCTIONS;
        if ((perfEventHandle[i][PERF_INST_RETIRED_ANY_POS] = syscall(SYS_perf_event_open, &e, -1,
            i /* core id */, leader_counter /* group leader */, 0)) <= 0)
        {
            std::cerr << "Linux Perf: Error on programming INST_RETIRED_ANY: " << strerror(errno) << std::endl;
            if (errno == 24) std::cerr << "try executing 'ulimit -n 10000' to increase the limit on the number of open files." << std::endl;
            decrementInstanceSemaphore();
            return PCM::UnknownError;
        }
        leader_counter = perfEventHandle[i][PERF_INST_RETIRED_ANY_POS];
        e.pinned = 0; // all following counter are not leaders, thus need not be pinned explicitly
        e.config = PERF_COUNT_HW_CPU_CYCLES;
        if ((perfEventHandle[i][PERF_CPU_CLK_UNHALTED_THREAD_POS] = syscall(SYS_perf_event_open, &e, -1,
            i /* core id */, leader_counter /* group leader */, 0)) <= 0)
        {
            std::cerr << "Linux Perf: Error on programming CPU_CLK_UNHALTED_THREAD: " << strerror(errno) << std::endl;
            if (errno == 24) std::cerr << "try executing 'ulimit -n 10000' to increase the limit on the number of open files." << std::endl;
            decrementInstanceSemaphore();
            return PCM::UnknownError;
        }
        e.config = PCM_PERF_COUNT_HW_REF_CPU_CYCLES;
        if ((perfEventHandle[i][PERF_CPU_CLK_UNHALTED_REF_POS] = syscall(SYS_perf_event_open, &e, -1,
            i /* core id */, leader_counter /* group leader */, 0)) <= 0)
        {
            std::cerr << "Linux Perf: Error on programming CPU_CLK_UNHALTED_REF: " << strerror(errno) << std::endl;
            if (errno == 24) std::cerr << "try executing 'ulimit -n 10000' to increase the limit on the number of open files." << std::endl;
            decrementInstanceSemaphore();
            return PCM::UnknownError;
        }
    }
    else
#endif
    {
        // disable counters while programming
        MSR[i]->write(IA32_CR_PERF_GLOBAL_CTRL, 0);
        MSR[i]->read(IA32_CR_FIXED_CTR_CTRL, &ctrl_reg.value);


        if (EXT_CUSTOM_CORE_EVENTS == mode_ && pExtDesc && pExtDesc->fixedCfg)
        {
            ctrl_reg = *(pExtDesc->fixedCfg);
        }
        else
        {
            ctrl_reg.fields.os0 = 1;
            ctrl_reg.fields.usr0 = 1;
            ctrl_reg.fields.any_thread0 = 0;
            ctrl_reg.fields.enable_pmi0 = 0;

            ctrl_reg.fields.os1 = 1;
            ctrl_reg.fields.usr1 = 1;
            ctrl_reg.fields.any_thread1 = 0;
            ctrl_reg.fields.enable_pmi1 = 0;

            ctrl_reg.fields.os2 = 1;
            ctrl_reg.fields.usr2 = 1;
            ctrl_reg.fields.any_thread2 = 0;
            ctrl_reg.fields.enable_pmi2 = 0;

            ctrl_reg.fields.reserved1 = 0;
        }

        MSR[i]->write(IA32_CR_FIXED_CTR_CTRL, ctrl_reg.value);
    }

    if (EXT_CUSTOM_CORE_EVENTS == mode_ && pExtDesc)
    {
        if (pExtDesc->OffcoreResponseMsrValue[0]) // still need to do also if perf API is used due to a bug in perf
            MSR[i]->write(MSR_OFFCORE_RSP0, pExtDesc->OffcoreResponseMsrValue[0]);
        if (pExtDesc->OffcoreResponseMsrValue[1])
            MSR[i]->write(MSR_OFFCORE_RSP1, pExtDesc->OffcoreResponseMsrValue[1]);
    }

    EventSelectRegister event_select_reg;
    for (uint32 j = 0; j < core_gen_counter_num_used; ++j)
    {
        if (EXT_CUSTOM_CORE_EVENTS == mode_ && pExtDesc && pExtDesc->gpCounterCfg)
        {
            event_select_reg = pExtDesc->gpCounterCfg[j];
        }
        else
        {
            MSR[i]->read(IA32_PERFEVTSEL0_ADDR + j, &event_select_reg.value); // read-only also safe for perf

            event_select_reg.fields.event_select = coreEventDesc[j].event_number;
            event_select_reg.fields.umask = coreEventDesc[j].umask_value;
            event_select_reg.fields.usr = 1;
            event_select_reg.fields.os = 1;
            event_select_reg.fields.edge = 0;
            event_select_reg.fields.pin_control = 0;
            event_select_reg.fields.apic_int = 0;
            event_select_reg.fields.any_thread = 0;
            event_select_reg.fields.enable = 1;
            event_select_reg.fields.invert = 0;
            event_select_reg.fields.cmask = 0;
            event_select_reg.fields.in_tx = 0;
            event_select_reg.fields.in_txcp = 0;
        }
        result.push_back(event_select_reg);
#ifdef PCM_USE_PERF
        if (canUsePerf)
        {
            e.type = PERF_TYPE_RAW;
            e.config = (1ULL << 63ULL) + event_select_reg.value;
            if (event_select_reg.fields.event_select == OFFCORE_RESPONSE_0_EVTNR)
                e.config1 = pExtDesc->OffcoreResponseMsrValue[0];
            if (event_select_reg.fields.event_select == OFFCORE_RESPONSE_1_EVTNR)
                e.config1 = pExtDesc->OffcoreResponseMsrValue[1];
            if ((perfEventHandle[i][PERF_GEN_EVENT_0_POS + j] = syscall(SYS_perf_event_open, &e, -1,
                i /* core id */, leader_counter /* group leader */, 0)) <= 0)
            {
                std::cerr << "Linux Perf: Error on programming generic event #" << i << " error: " << strerror(errno) << std::endl;
                if (errno == 24) std::cerr << "try executing 'ulimit -n 10000' to increase the limit on the number of open files." << std::endl;
                decrementInstanceSemaphore();
                return PCM::UnknownError;
            }
        }
        else
#endif
        {
            MSR[i]->write(IA32_PMC0 + j, 0);
            MSR[i]->write(IA32_PERFEVTSEL0_ADDR + j, event_select_reg.value);
        }
    }

    if (!canUsePerf)
    {
        // start counting, enable all (4 programmable + 3 fixed) counters
        uint64 value = (1ULL << 0) + (1ULL << 1) + (1ULL << 2) + (1ULL << 3) + (1ULL << 32) + (1ULL << 33) + (1ULL << 34);

        if (cpu_model == ATOM || cpu_model == KNL)       // KNL and Atom have 3 fixed + only 2 programmable counters
            value = (1ULL << 0) + (1ULL << 1) + (1ULL << 32) + (1ULL << 33) + (1ULL << 34);

        MSR[i]->write(IA32_CR_PERF_GLOBAL_CTRL, value);
    }
    return PCM::Success;
}

void PCM::reportQPISpeed() const
{
    if (!max_qpi_speed) return;

    if (hasPCICFGUncore()) {
        for (size_t i = 0; i < (size_t)server_pcicfg_uncore.size(); ++i)
        {
            std::cerr << "Socket " << i << std::endl;
            if(server_pcicfg_uncore[i].get()) server_pcicfg_uncore[i]->reportQPISpeed();
        }
    } else {
        std::cerr << "Max QPI speed: " << max_qpi_speed / (1e9) << " GBytes/second (" << max_qpi_speed / (1e9*getBytesPerLinkTransfer()) << " GT/second)" << std::endl;
    }

}

void PCM::programNehalemEPUncore(int32 core)
{

#define CPUCNT_INIT_THE_REST_OF_EVTCNT \
    unc_event_select_reg.fields.occ_ctr_rst = 1; \
    unc_event_select_reg.fields.edge = 0; \
    unc_event_select_reg.fields.enable_pmi = 0; \
    unc_event_select_reg.fields.enable = 1; \
    unc_event_select_reg.fields.invert = 0; \
    unc_event_select_reg.fields.cmask = 0;

    uncore_gen_counter_num_used = 8;

    UncoreEventSelectRegister unc_event_select_reg;

    MSR[core]->read(MSR_UNCORE_PERFEVTSEL0_ADDR, &unc_event_select_reg.value);

    unc_event_select_reg.fields.event_select = UNC_QMC_WRITES_FULL_ANY_EVTNR;
    unc_event_select_reg.fields.umask = UNC_QMC_WRITES_FULL_ANY_UMASK;

    CPUCNT_INIT_THE_REST_OF_EVTCNT

        MSR[core]->write(MSR_UNCORE_PERFEVTSEL0_ADDR, unc_event_select_reg.value);


    MSR[core]->read(MSR_UNCORE_PERFEVTSEL1_ADDR, &unc_event_select_reg.value);

    unc_event_select_reg.fields.event_select = UNC_QMC_NORMAL_READS_ANY_EVTNR;
    unc_event_select_reg.fields.umask = UNC_QMC_NORMAL_READS_ANY_UMASK;

    CPUCNT_INIT_THE_REST_OF_EVTCNT

        MSR[core]->write(MSR_UNCORE_PERFEVTSEL1_ADDR, unc_event_select_reg.value);


    MSR[core]->read(MSR_UNCORE_PERFEVTSEL2_ADDR, &unc_event_select_reg.value);
    unc_event_select_reg.fields.event_select = UNC_QHL_REQUESTS_EVTNR;
    unc_event_select_reg.fields.umask = UNC_QHL_REQUESTS_IOH_READS_UMASK;
    CPUCNT_INIT_THE_REST_OF_EVTCNT
        MSR[core]->write(MSR_UNCORE_PERFEVTSEL2_ADDR, unc_event_select_reg.value);

    MSR[core]->read(MSR_UNCORE_PERFEVTSEL3_ADDR, &unc_event_select_reg.value);
    unc_event_select_reg.fields.event_select = UNC_QHL_REQUESTS_EVTNR;
    unc_event_select_reg.fields.umask = UNC_QHL_REQUESTS_IOH_WRITES_UMASK;
    CPUCNT_INIT_THE_REST_OF_EVTCNT
        MSR[core]->write(MSR_UNCORE_PERFEVTSEL3_ADDR, unc_event_select_reg.value);

    MSR[core]->read(MSR_UNCORE_PERFEVTSEL4_ADDR, &unc_event_select_reg.value);
    unc_event_select_reg.fields.event_select = UNC_QHL_REQUESTS_EVTNR;
    unc_event_select_reg.fields.umask = UNC_QHL_REQUESTS_REMOTE_READS_UMASK;
    CPUCNT_INIT_THE_REST_OF_EVTCNT
        MSR[core]->write(MSR_UNCORE_PERFEVTSEL4_ADDR, unc_event_select_reg.value);

    MSR[core]->read(MSR_UNCORE_PERFEVTSEL5_ADDR, &unc_event_select_reg.value);
    unc_event_select_reg.fields.event_select = UNC_QHL_REQUESTS_EVTNR;
    unc_event_select_reg.fields.umask = UNC_QHL_REQUESTS_REMOTE_WRITES_UMASK;
    CPUCNT_INIT_THE_REST_OF_EVTCNT
        MSR[core]->write(MSR_UNCORE_PERFEVTSEL5_ADDR, unc_event_select_reg.value);

    MSR[core]->read(MSR_UNCORE_PERFEVTSEL6_ADDR, &unc_event_select_reg.value);
    unc_event_select_reg.fields.event_select = UNC_QHL_REQUESTS_EVTNR;
    unc_event_select_reg.fields.umask = UNC_QHL_REQUESTS_LOCAL_READS_UMASK;
    CPUCNT_INIT_THE_REST_OF_EVTCNT
        MSR[core]->write(MSR_UNCORE_PERFEVTSEL6_ADDR, unc_event_select_reg.value);

    MSR[core]->read(MSR_UNCORE_PERFEVTSEL7_ADDR, &unc_event_select_reg.value);
    unc_event_select_reg.fields.event_select = UNC_QHL_REQUESTS_EVTNR;
    unc_event_select_reg.fields.umask = UNC_QHL_REQUESTS_LOCAL_WRITES_UMASK;
    CPUCNT_INIT_THE_REST_OF_EVTCNT
        MSR[core]->write(MSR_UNCORE_PERFEVTSEL7_ADDR, unc_event_select_reg.value);


#undef CPUCNT_INIT_THE_REST_OF_EVTCNT

    // start uncore counting
    uint64 value = 255 + (1ULL << 32);           // enable all counters
    MSR[core]->write(MSR_UNCORE_PERF_GLOBAL_CTRL_ADDR, value);

    // synchronise counters
    MSR[core]->write(MSR_UNCORE_PMC0, 0);
    MSR[core]->write(MSR_UNCORE_PMC1, 0);
    MSR[core]->write(MSR_UNCORE_PMC2, 0);
    MSR[core]->write(MSR_UNCORE_PMC3, 0);
    MSR[core]->write(MSR_UNCORE_PMC4, 0);
    MSR[core]->write(MSR_UNCORE_PMC5, 0);
    MSR[core]->write(MSR_UNCORE_PMC6, 0);
    MSR[core]->write(MSR_UNCORE_PMC7, 0);
}

void PCM::programBecktonUncore(int32 core)
{
    // program Beckton uncore
    if (core == socketRefCore[0]) computeQPISpeedBeckton((int)core);

    uint64 value = 1 << 29ULL;           // reset all counters
    MSR[core]->write(U_MSR_PMON_GLOBAL_CTL, value);

    BecktonUncorePMUZDPCTLFVCRegister FVCreg;
    FVCreg.value = 0;
    if (cpu_model == NEHALEM_EX)
    {
        FVCreg.fields.bcmd = 0;             // rd_bcmd
        FVCreg.fields.resp = 0;             // ack_resp
        FVCreg.fields.evnt0 = 5;            // bcmd_match
        FVCreg.fields.evnt1 = 6;            // resp_match
        FVCreg.fields.pbox_init_err = 0;
    }
    else
    {
        FVCreg.fields_wsm.bcmd = 0;             // rd_bcmd
        FVCreg.fields_wsm.resp = 0;             // ack_resp
        FVCreg.fields_wsm.evnt0 = 5;            // bcmd_match
        FVCreg.fields_wsm.evnt1 = 6;            // resp_match
        FVCreg.fields_wsm.pbox_init_err = 0;
    }
    MSR[core]->write(MB0_MSR_PMU_ZDP_CTL_FVC, FVCreg.value);
    MSR[core]->write(MB1_MSR_PMU_ZDP_CTL_FVC, FVCreg.value);

    BecktonUncorePMUCNTCTLRegister CNTCTLreg;
    CNTCTLreg.value = 0;
    CNTCTLreg.fields.en = 1;
    CNTCTLreg.fields.pmi_en = 0;
    CNTCTLreg.fields.count_mode = 0;
    CNTCTLreg.fields.storage_mode = 0;
    CNTCTLreg.fields.wrap_mode = 1;
    CNTCTLreg.fields.flag_mode = 0;
    CNTCTLreg.fields.inc_sel = 0x0d;           // FVC_EV0
    MSR[core]->write(MB0_MSR_PMU_CNT_CTL_0, CNTCTLreg.value);
    MSR[core]->write(MB1_MSR_PMU_CNT_CTL_0, CNTCTLreg.value);
    CNTCTLreg.fields.inc_sel = 0x0e;           // FVC_EV1
    MSR[core]->write(MB0_MSR_PMU_CNT_CTL_1, CNTCTLreg.value);
    MSR[core]->write(MB1_MSR_PMU_CNT_CTL_1, CNTCTLreg.value);

    value = 1 + ((0x0C) << 1ULL);              // enable bit + (event select IMT_INSERTS_WR)
    MSR[core]->write(BB0_MSR_PERF_CNT_CTL_1, value);
    MSR[core]->write(BB1_MSR_PERF_CNT_CTL_1, value);

    MSR[core]->write(MB0_MSR_PERF_GLOBAL_CTL, 3); // enable two counters
    MSR[core]->write(MB1_MSR_PERF_GLOBAL_CTL, 3); // enable two counters

    MSR[core]->write(BB0_MSR_PERF_GLOBAL_CTL, 2); // enable second counter
    MSR[core]->write(BB1_MSR_PERF_GLOBAL_CTL, 2); // enable second counter

    // program R-Box to monitor QPI traffic

    // enable counting on all counters on the left side (port 0-3)
    MSR[core]->write(R_MSR_PMON_GLOBAL_CTL_7_0, 255);
    // ... on the right side (port 4-7)
    MSR[core]->write(R_MSR_PMON_GLOBAL_CTL_15_8, 255);

    // pick the event
    value = (1 << 7ULL) + (1 << 6ULL) + (1 << 2ULL); // count any (incoming) data responses
    MSR[core]->write(R_MSR_PORT0_IPERF_CFG0, value);
    MSR[core]->write(R_MSR_PORT1_IPERF_CFG0, value);
    MSR[core]->write(R_MSR_PORT4_IPERF_CFG0, value);
    MSR[core]->write(R_MSR_PORT5_IPERF_CFG0, value);

    // pick the event
    value = (1ULL << 30ULL); // count null idle flits sent
    MSR[core]->write(R_MSR_PORT0_IPERF_CFG1, value);
    MSR[core]->write(R_MSR_PORT1_IPERF_CFG1, value);
    MSR[core]->write(R_MSR_PORT4_IPERF_CFG1, value);
    MSR[core]->write(R_MSR_PORT5_IPERF_CFG1, value);

    // choose counter 0 to monitor R_MSR_PORT0_IPERF_CFG0
    MSR[core]->write(R_MSR_PMON_CTL0, 1 + 2 * (0));
    // choose counter 1 to monitor R_MSR_PORT1_IPERF_CFG0
    MSR[core]->write(R_MSR_PMON_CTL1, 1 + 2 * (6));
    // choose counter 8 to monitor R_MSR_PORT4_IPERF_CFG0
    MSR[core]->write(R_MSR_PMON_CTL8, 1 + 2 * (0));
    // choose counter 9 to monitor R_MSR_PORT5_IPERF_CFG0
    MSR[core]->write(R_MSR_PMON_CTL9, 1 + 2 * (6));

    // choose counter 2 to monitor R_MSR_PORT0_IPERF_CFG1
    MSR[core]->write(R_MSR_PMON_CTL2, 1 + 2 * (1));
    // choose counter 3 to monitor R_MSR_PORT1_IPERF_CFG1
    MSR[core]->write(R_MSR_PMON_CTL3, 1 + 2 * (7));
    // choose counter 10 to monitor R_MSR_PORT4_IPERF_CFG1
    MSR[core]->write(R_MSR_PMON_CTL10, 1 + 2 * (1));
    // choose counter 11 to monitor R_MSR_PORT5_IPERF_CFG1
    MSR[core]->write(R_MSR_PMON_CTL11, 1 + 2 * (7));

    // enable uncore TSC counter (fixed one)
    MSR[core]->write(W_MSR_PMON_GLOBAL_CTL, 1ULL << 31ULL);
    MSR[core]->write(W_MSR_PMON_FIXED_CTR_CTL, 1ULL);

    value = (1 << 28ULL) + 1;                  // enable all counters
    MSR[core]->write(U_MSR_PMON_GLOBAL_CTL, value);
}

uint64 RDTSC();

void PCM::computeNominalFrequency()
{
    const int ref_core = 0;
    uint64 before = 0, after = 0;
    MSR[ref_core]->read(IA32_TIME_STAMP_COUNTER, &before);
    MySleepMs(1000);
    MSR[ref_core]->read(IA32_TIME_STAMP_COUNTER, &after);
    nominal_frequency = after-before;
}
std::string PCM::getCPUBrandString()
{
    char buffer[sizeof(int)*4*3+1];
    PCM_CPUID_INFO * info = (PCM_CPUID_INFO *) buffer;
    pcm_cpuid(0x80000002, *info);
    ++info;
    pcm_cpuid(0x80000003, *info);
    ++info;
    pcm_cpuid(0x80000004, *info);
    buffer[sizeof(int)*4*3] = 0;
    std::string result(buffer);
    while(result[0]==' ') result.erase(0,1);
    std::string::size_type i;
    while((i = result.find("  ")) != std::string::npos) result.replace(i,2," "); // remove duplicate spaces
    return result;
}

std::string PCM::getCPUFamilyModelString()
{
    char buffer[sizeof(int)*4*3+6];
    memset(buffer,0,sizeof(buffer));
#ifdef _MSC_VER
    sprintf_s(buffer,sizeof(buffer),"GenuineIntel-%d-%2X",this->cpu_family,this->original_cpu_model);
#else
    snprintf(buffer,sizeof(buffer),"GenuineIntel-%d-%2X",this->cpu_family,this->original_cpu_model);
#endif
    std::string result(buffer);
    return result;
}

uint64 get_frequency_from_cpuid() // from Pat Fay (Intel)
{
    double speed=0;
    std::string brand = PCM::getCPUBrandString();
    if (brand.length() > std::string::size_type(0))
    {
        std::string::size_type unitsg = brand.find("GHz");
        if(unitsg != std::string::npos)
        {
            std::string::size_type atsign = brand.rfind(' ', unitsg);
            if(atsign != std::string::npos)
            {
                std::istringstream(brand.substr(atsign)) >> speed;
                speed *= 1000;
            }
        }
        else
        {
            std::string::size_type unitsg = brand.find("MHz");
            if(unitsg != std::string::npos)
            {
                std::string::size_type atsign = brand.rfind(' ', unitsg);
                if(atsign != std::string::npos)
                {
                    std::istringstream(brand.substr(atsign)) >> speed;
                }
            }
        }
    }
    return (uint64)(speed * 1000. * 1000.);
}

std::string PCM::getSupportedUarchCodenames() const
{
    std::ostringstream ostr;
    for(int32 i=0; i < static_cast<int32>(PCM::END_OF_MODEL_LIST) ; ++i)
        if(isCPUModelSupported((int)i))
            ostr << getUArchCodename(i) << ", ";
    return std::string(ostr.str().substr(0, ostr.str().length() - 2));
}

std::string PCM::getUnsupportedMessage() const
{
    std::ostringstream ostr;
    ostr << "Error: unsupported processor. Only Intel(R) processors are supported (Atom(R) and microarchitecture codename "<< getSupportedUarchCodenames() <<").";
    return std::string(ostr.str());
}

void PCM::computeQPISpeedBeckton(int core_nr)
{
    uint64 startFlits = 0;
    // reset all counters
    MSR[core_nr]->write(U_MSR_PMON_GLOBAL_CTL, 1 << 29ULL);

    // enable counting on all counters on the left side (port 0-3)
    MSR[core_nr]->write(R_MSR_PMON_GLOBAL_CTL_7_0, 255);
    // disable on the right side (port 4-7)
    MSR[core_nr]->write(R_MSR_PMON_GLOBAL_CTL_15_8, 0);

    // count flits sent
    MSR[core_nr]->write(R_MSR_PORT0_IPERF_CFG0, 1ULL << 31ULL);

    // choose counter 0 to monitor R_MSR_PORT0_IPERF_CFG0
    MSR[core_nr]->write(R_MSR_PMON_CTL0, 1 + 2 * (0));

    // enable all counters
    MSR[core_nr]->write(U_MSR_PMON_GLOBAL_CTL, (1 << 28ULL) + 1);

    MSR[core_nr]->read(R_MSR_PMON_CTR0, &startFlits);

    const uint64 timerGranularity = 1000000ULL; // mks
    uint64 startTSC = getTickCount(timerGranularity, (uint32) core_nr);
    uint64 endTSC;
    do
    {
        endTSC = getTickCount(timerGranularity, (uint32) core_nr);
    } while (endTSC - startTSC < 200000ULL); // spin for 200 ms

    uint64 endFlits = 0;
    MSR[core_nr]->read(R_MSR_PMON_CTR0, &endFlits);
    max_qpi_speed = (endFlits - startFlits) * 8ULL * timerGranularity / (endTSC - startTSC);

}

uint32 PCM::checkCustomCoreProgramming(std::shared_ptr<SafeMsrHandle> msr)
{
    const auto core = msr->getCoreId();
    if (size_t(core) >= lastProgrammedCustomCounters.size() || canUsePerf)
    {
        // checking 'canUsePerf'because corruption detection curently works
        // only if perf is not used, see https://github.com/opcm/pcm/issues/106
        return 0;
    }
    uint32 corruptedCountersMask = 0;

    for (size_t ctr = 0; ctr < lastProgrammedCustomCounters[core].size(); ++ctr)
    {
        EventSelectRegister current;
        if (msr->read(IA32_PERFEVTSEL0_ADDR + ctr, &current.value) != sizeof(current.value))
        {
            std::cerr << "PCM Error: can not read MSR 0x" << std::hex << (IA32_PERFEVTSEL0_ADDR + ctr) <<
                " on core " << std::dec << core << std::endl;
            continue;
        }
        if (canUsePerf)
        {
            current.fields.apic_int = 0; // perf sets this bit
        }
        if (current.value != lastProgrammedCustomCounters[core][ctr].value)
        {
            std::cerr << "PCM Error: someone has corrupted custom counter " << ctr << " on core " << core
                << " expected value " << lastProgrammedCustomCounters[core][ctr].value << " value read "
                << current.value << std::endl;

            corruptedCountersMask |= (1<<ctr);
        }
    }
    return corruptedCountersMask;
}

void PCM::reservePMU()
{
    if (perfmon_version >= 4 && canUsePerf == false)
    {
        const uint64 value = (7ULL << 32ULL) + ((1ULL << core_gen_counter_num_used) - 1ULL);
        for (auto msr : MSR)
        {
            msr->write(MSR_PERF_GLOBAL_INUSE, value);
        }
    }
}

void PCM::unreservePMU()
{
    if (perfmon_version >= 4 && canUsePerf == false)
    {
        for (auto msr : MSR)
        {
            msr->write(MSR_PERF_GLOBAL_INUSE, 0ULL);
        }
    }
}

bool PCM::PMUinUse()
{
    // follow the "Performance Monitoring Unit Sharing Guide" by P. Irelan and Sh. Kuo
    for (int i = 0; i < (int)num_cores; ++i)
    {
        //std::cout << "Core "<<i<<" exemine registers"<< std::endl;
        uint64 value = 0;
        if (perfmon_version >= 4)
        {
            MSR[i]->read(MSR_PERF_GLOBAL_INUSE, &value);
            for (uint32 j = 0; j < core_gen_counter_num_max; ++j)
            {
                if (value & (1ULL << j))
                {
                    std::cerr << "WARNING: Custom counter " << j << " is in use. MSR_PERF_GLOBAL_INUSE on core " << i << ": 0x" << std::hex << value << std::dec << std::endl;
                    /*
                    Testing MSR_PERF_GLOBAL_INUSE mechanism for a moment. At a later point in time will report BUSY.
                    return true;
                    */
                }
            }
        }

        MSR[i]->read(IA32_CR_PERF_GLOBAL_CTRL, &value);
        // std::cout << "Core "<<i<<" IA32_CR_PERF_GLOBAL_CTRL is "<< std::hex << value << std::dec << std::endl;

        EventSelectRegister event_select_reg;
        event_select_reg.value = 0xFFFFFFFFFFFFFFFF;

        for (uint32 j = 0; j < core_gen_counter_num_max; ++j)
        {
            MSR[i]->read(IA32_PERFEVTSEL0_ADDR + j, &event_select_reg.value);

            if (event_select_reg.fields.event_select != 0 || event_select_reg.fields.apic_int != 0)
            {
                std::cerr << "WARNING: Core "<<i<<" IA32_PERFEVTSEL0_ADDR are not zeroed "<< event_select_reg.value << std::endl;
                return true;
            }
        }

        FixedEventControlRegister ctrl_reg;
        ctrl_reg.value = 0xffffffffffffffff;

        MSR[i]->read(IA32_CR_FIXED_CTR_CTRL, &ctrl_reg.value);

        // Check if someone has installed pmi handler on counter overflow.
        // If so, that agent might potentially need to change counter value
        // for the "sample after"-mode messing up PCM measurements
        if(ctrl_reg.fields.enable_pmi0 || ctrl_reg.fields.enable_pmi1 || ctrl_reg.fields.enable_pmi2)
        {
            std::cerr << "WARNING: Core "<<i<<" fixed ctrl:"<< ctrl_reg.value << std::endl;
            return true;
        }
        // either os=0,usr=0 (not running) or os=1,usr=1 (fits PCM modus) are ok, other combinations are not
        if(ctrl_reg.fields.os0 != ctrl_reg.fields.usr0 ||
           ctrl_reg.fields.os1 != ctrl_reg.fields.usr1 ||
           ctrl_reg.fields.os2 != ctrl_reg.fields.usr2)
        {
           std::cerr << "WARNING: Core "<<i<<" fixed ctrl:"<< ctrl_reg.value << std::endl;
           return true;
        }
    }
    return false;
}

const char * PCM::getUArchCodename(const int32 cpu_model_param) const
{
    auto cpu_model_ = cpu_model_param;
    if(cpu_model_ < 0)
        cpu_model_ = this->cpu_model ;

    switch(cpu_model_)
    {
        case NEHALEM_EP:
        case NEHALEM:
            return "Nehalem/Nehalem-EP";
        case ATOM:
            return "Atom(tm)";
        case CLARKDALE:
            return "Westmere/Clarkdale";
        case WESTMERE_EP:
            return "Westmere-EP";
        case NEHALEM_EX:
            return "Nehalem-EX";
        case WESTMERE_EX:
            return "Westmere-EX";
        case SANDY_BRIDGE:
            return "Sandy Bridge";
        case JAKETOWN:
            return "Sandy Bridge-EP/Jaketown";
        case IVYTOWN:
            return "Ivy Bridge-EP/EN/EX/Ivytown";
        case HASWELLX:
            return "Haswell-EP/EN/EX";
        case BDX_DE:
            return "Broadwell-DE";
        case BDX:
            return "Broadwell-EP/EX";
        case KNL:
            return "Knights Landing";
        case IVY_BRIDGE:
            return "Ivy Bridge";
        case HASWELL:
            return "Haswell";
        case BROADWELL:
            return "Broadwell";
        case SKL:
            return "Skylake";
        case KBL:
            return "Kabylake";
        case SKX:
            if (cpu_model_param >= 0)
            {
                // query for specified cpu_model_param, stepping not provided
                return "Skylake-SP, Cascade Lake-SP";
            }
            if (isCLX())
            {
                return "Cascade Lake-SP";
            }
            return "Skylake-SP";
    }
    return "unknown";
}

void PCM::cleanupPMU()
{
#ifdef PCM_USE_PERF
    if(canUsePerf)
    {
      for (int i = 0; i < num_cores; ++i)
        for(int c = 0; c < PERF_MAX_COUNTERS; ++c)
            ::close(perfEventHandle[i][c]);

      return;
    }
#endif

    // follow the "Performance Monitoring Unit Sharing Guide" by P. Irelan and Sh. Kuo
    for (int i = 0; i < (int)num_cores; ++i)
    {
        // disable generic counters and continue free running counting for fixed counters
        MSR[i]->write(IA32_CR_PERF_GLOBAL_CTRL, (1ULL << 32) + (1ULL << 33) + (1ULL << 34));

        for (uint32 j = 0; j < core_gen_counter_num_max; ++j)
        {
            MSR[i]->write(IA32_PERFEVTSEL0_ADDR + j, 0);
        }
    }

    if(cpu_model == JAKETOWN)
        enableJKTWorkaround(false);

    unreservePMU();

#ifndef PCM_SILENT
    std::cerr << " Zeroed PMU registers" << std::endl;
#endif
}

void PCM::cleanupUncorePMUs()
{
    for (auto & sPMUs : iioPMUs)
    {
        for (auto & pmu : sPMUs)
        {
            pmu.second.cleanup();
        }
    }
    for (auto & sCBOPMUs : cboPMUs)
    {
        for (auto & pmu : sCBOPMUs)
        {
            pmu.cleanup();
        }
    }
    for (auto & pmu : pcuPMUs)
    {
        pmu.cleanup();
    }
    for (auto & uncore : server_pcicfg_uncore)
    {
        uncore->cleanupPMUs();
    }
#ifndef PCM_SILENT
    std::cerr << " Zeroed uncore PMU registers" << std::endl;
#endif
}

void PCM::resetPMU()
{
    for (int i = 0; i < (int)num_cores; ++i)
    {
        // disable all counters
        MSR[i]->write(IA32_CR_PERF_GLOBAL_CTRL, 0);

        for (uint32 j = 0; j < core_gen_counter_num_max; ++j)
        {
            MSR[i]->write(IA32_PERFEVTSEL0_ADDR + j, 0);
        }


        FixedEventControlRegister ctrl_reg;
        ctrl_reg.value = 0xffffffffffffffff;

        MSR[i]->read(IA32_CR_FIXED_CTR_CTRL, &ctrl_reg.value);
        if ((ctrl_reg.fields.os0 ||
             ctrl_reg.fields.usr0 ||
             ctrl_reg.fields.enable_pmi0 ||
             ctrl_reg.fields.os1 ||
             ctrl_reg.fields.usr1 ||
             ctrl_reg.fields.enable_pmi1 ||
             ctrl_reg.fields.os2 ||
             ctrl_reg.fields.usr2 ||
             ctrl_reg.fields.enable_pmi2)
            != 0)
            MSR[i]->write(IA32_CR_FIXED_CTR_CTRL, 0);
    }

#ifndef PCM_SILENT
    std::cerr << " Zeroed PMU registers" << std::endl;
#endif
}
void PCM::freeRMID()
{
    if(!(QOSMetricAvailable() && L3QOSMetricAvailable())) {
        return;
    }

    for(int32 core = 0; core < num_cores; core ++ )
    {
                if(!isCoreOnline(core)) continue;
        uint64 msr_pqr_assoc = 0 ;
        uint64 msr_qm_evtsel = 0;
        int32 rmid = 0;
        int32 event = 0;

        //Read 0xC8F MSR for each core
        MSR[core]->read(IA32_PQR_ASSOC, &msr_pqr_assoc);
        msr_pqr_assoc &= 0xffffffff00000000ULL;

        //Write 0xC8F MSR with RMID 0
        MSR[core]->write(IA32_PQR_ASSOC,msr_pqr_assoc);

        msr_qm_evtsel = rmid & ((1ULL<<10)-1ULL) ;
        msr_qm_evtsel <<= 32 ;
        msr_qm_evtsel |= event & ((1ULL<<8)-1ULL);

        //Write Event Id as 0 and RMID 0 to the MSR for each core
        MSR[core]->write(IA32_QM_EVTSEL,msr_qm_evtsel);

    }


    std::cerr << " Freeing up all RMIDs" << std::endl;
}

void PCM::setOutput(const std::string filename)
{
     outfile = new std::ofstream(filename.c_str());
     backup_ofile = std::cout.rdbuf();
     std::cout.rdbuf(outfile->rdbuf());
}

void PCM::restoreOutput()
{
    // restore cout back to what it was originally
    if(backup_ofile)
        std::cout.rdbuf(backup_ofile);

// close output file
    if(outfile)
        outfile->close();
}

void PCM::cleanup()
{
    InstanceLock lock(allow_multiple_instances);

    if (MSR.empty()) return;

    std::cerr << "Cleaning up" << std::endl;

    if (decrementInstanceSemaphore())
        cleanupPMU();

    cleanupUncorePMUs();
    freeRMID();
#ifdef __linux__
    if (needToRestoreNMIWatchdog)
    {
        enableNMIWatchdog();
        needToRestoreNMIWatchdog = false;
    }
#endif
}

// hle is only available when cpuid has this:
// HLE: CPUID.07H.EBX.HLE [bit 4]  = 1
bool PCM::supportsHLE() const
{
    PCM_CPUID_INFO info;
    pcm_cpuid(7, 0, info); // leaf 7, subleaf 0

   return (info.reg.ebx & (0x1 << 4)) ? true : false;
}

// rtm is only available when cpuid has this:
// RTM: CPUID.07H.EBX.RTM [bit 11] = 1
bool PCM::supportsRTM() const
{
    PCM_CPUID_INFO info;
    pcm_cpuid(7, 0, info); // leaf 7, subleaf 0

    return (info.reg.ebx & (0x1 << 11)) ? true : false;
}

#ifdef __APPLE__

uint32 PCM::getNumInstances()
{
    return MSR[0]->getNumInstances();
}


uint32 PCM::incrementNumInstances()
{
    return MSR[0]->incrementNumInstances();
}

uint32 PCM::decrementNumInstances()
{
    return MSR[0]->decrementNumInstances();;
}

int convertUnknownToInt(size_t size, char* value)
{
    if(sizeof(int) == size)
    {
        return *(int*)value;
    }
    else if(sizeof(long) == size)
    {
        return *(long *)value;
    }
    else if(sizeof(long long) == size)
    {
        return *(long long *)value;
    }
    else
    {
        // In this case, we don't know what it is so we guess int
        return *(int *)value;
    }
}

#endif

bool PCM::decrementInstanceSemaphore()
{
    if(allow_multiple_instances == false)
    {
        return programmed_pmu;
    }
    bool isLastInstance = false;
    // when decrement was called before program() the numInstancesSemaphore
    // may not be initialized, causing SIGSEGV. This fixes it.
    if(numInstancesSemaphore == NULL)
        return true;

                #ifdef _MSC_VER
    WaitForSingleObject(numInstancesSemaphore, 0);

    DWORD res = WaitForSingleObject(numInstancesSemaphore, 0);
    if (res == WAIT_TIMEOUT)
    {
        // I have the last instance of monitor

        isLastInstance = true;

        CloseHandle(numInstancesSemaphore);
    }
    else if (res == WAIT_OBJECT_0)
    {
        ReleaseSemaphore(numInstancesSemaphore, 1, NULL);

        // std::cerr << "Someone else is running monitor instance, no cleanup needed"<< std::endl;
    }
    else
    {
        // unknown error
        std::cerr << "ERROR: Bad semaphore. Performed cleanup twice?" << std::endl;
    }

        #elif __APPLE__
    sem_wait(numInstancesSemaphore);
    uint32 oldValue = PCM::getNumInstances();
    sem_post(numInstancesSemaphore);
    if(oldValue == 0)
    {
    // see same case for linux
    return false;
    }
    sem_wait(numInstancesSemaphore);
    uint32 currValue = PCM::decrementNumInstances();
    sem_post(numInstancesSemaphore);
    if(currValue == 0){
    isLastInstance = true;
    }

    #else // if linux
    int oldValue = -1;
    sem_getvalue(numInstancesSemaphore, &oldValue);
    if(oldValue == 0)
    {
       // the current value is already zero, somewhere the semaphore has been already decremented (and thus the clean up has been done if needed)
       // that means logically we are do not own the last instance anymore, thus returning false
       return false;
    }
    sem_wait(numInstancesSemaphore);
    int curValue = -1;
    sem_getvalue(numInstancesSemaphore, &curValue);
    if (curValue == 0)
    {
        // I have the last instance of monitor

        isLastInstance = true;

        // std::cerr << "I am the last one"<< std::endl;
    }
        #endif // end ifdef _MSC_VER

    return isLastInstance;
}

uint64 PCM::getTickCount(uint64 multiplier, uint32 core)
{
    return (multiplier * getInvariantTSC(CoreCounterState(), getCoreCounterState(core))) / getNominalFrequency();
}

uint64 PCM::getTickCountRDTSCP(uint64 multiplier)
{
    return (multiplier*RDTSCP())/getNominalFrequency();
}

SystemCounterState getSystemCounterState()
{
    PCM * inst = PCM::getInstance();
    SystemCounterState result;
    if (inst) result = inst->getSystemCounterState();
    return result;
}

SocketCounterState getSocketCounterState(uint32 socket)
{
    PCM * inst = PCM::getInstance();
    SocketCounterState result;
    if (inst) result = inst->getSocketCounterState(socket);
    return result;
}

CoreCounterState getCoreCounterState(uint32 core)
{
    PCM * inst = PCM::getInstance();
    CoreCounterState result;
    if (inst) result = inst->getCoreCounterState(core);
    return result;
}

#ifdef PCM_USE_PERF
void PCM::readPerfData(uint32 core, std::vector<uint64> & outData)
{
    if(perfEventHandle[core][PERF_GROUP_LEADER_COUNTER] < 0)
    {
        std::fill(outData.begin(), outData.end(), 0);
        return;
    }
    uint64 data[1 + PERF_MAX_COUNTERS];
    const int32 bytes2read =  sizeof(uint64)*(1 + core_fixed_counter_num_used + core_gen_counter_num_used);
    int result = ::read(perfEventHandle[core][PERF_GROUP_LEADER_COUNTER], data, bytes2read );
    // data layout: nr counters; counter 0, counter 1, counter 2,...
    if(result != bytes2read)
    {
       std::cerr << "Error while reading perf data. Result is "<< result << std::endl;
       std::cerr << "Check if you run other competing Linux perf clients." << std::endl;
    } else if(data[0] != core_fixed_counter_num_used + core_gen_counter_num_used)
    {
       std::cerr << "Number of counters read from perf is wrong. Elements read: "<< data[0] << std::endl;
    }
    else
    {  // copy all counters, they start from position 1 in data
       std::copy((data + 1), (data + 1) + data[0], outData.begin());
    }
}
#endif

void BasicCounterState::readAndAggregateTSC(std::shared_ptr<SafeMsrHandle> msr)
{
    uint64 cInvariantTSC = 0;
    PCM * m = PCM::getInstance();
    uint32 cpu_model = m->getCPUModel();
    if(cpu_model != PCM::ATOM ||  m->getOriginalCPUModel() == PCM::ATOM_AVOTON) msr->read(IA32_TIME_STAMP_COUNTER, &cInvariantTSC);
    else
    {
#ifdef _MSC_VER
        cInvariantTSC = ((static_cast<uint64>(GetTickCount()/1000ULL)))*m->getNominalFrequency();
#else
        struct timeval tp;
        gettimeofday(&tp, NULL);
        cInvariantTSC = (double(tp.tv_sec) + tp.tv_usec / 1000000.)*m->getNominalFrequency();
#endif
    }
    InvariantTSC += cInvariantTSC;
}

void BasicCounterState::readAndAggregate(std::shared_ptr<SafeMsrHandle> msr)
{
    uint64 cInstRetiredAny = 0, cCpuClkUnhaltedThread = 0, cCpuClkUnhaltedRef = 0;
    uint64 cL3Miss = 0;
    uint64 cL3UnsharedHit = 0;
    uint64 cL2HitM = 0;
    uint64 cL2Hit = 0;
    uint64 cL3Occupancy = 0;
    uint64 cCStateResidency[PCM::MAX_C_STATE + 1];
    memset(cCStateResidency, 0, sizeof(cCStateResidency));
    uint64 thermStatus = 0;
    uint64 cSMICount = 0;
    const int32 core_id = msr->getCoreId();
    TemporalThreadAffinity tempThreadAffinity(core_id); // speedup trick for Linux

    PCM * m = PCM::getInstance();
    const uint32 cpu_model = m->getCPUModel();
    const int32 core_gen_counter_num_max = m->getMaxCustomCoreEvents();

    const auto corruptedCountersMask = m->checkCustomCoreProgramming(msr);
    // reading core PMU counters
#ifdef PCM_USE_PERF
    if(m->canUsePerf)
    {
        std::vector<uint64> perfData(PERF_MAX_COUNTERS, 0ULL);
        m->readPerfData(msr->getCoreId(), perfData);
        cInstRetiredAny =       perfData[PCM::PERF_INST_RETIRED_ANY_POS];
        cCpuClkUnhaltedThread = perfData[PCM::PERF_CPU_CLK_UNHALTED_THREAD_POS];
        cCpuClkUnhaltedRef =    perfData[PCM::PERF_CPU_CLK_UNHALTED_REF_POS];
        if (core_gen_counter_num_max > 0) cL3Miss =               perfData[PCM::PERF_GEN_EVENT_0_POS];
        if (core_gen_counter_num_max > 1) cL3UnsharedHit =        perfData[PCM::PERF_GEN_EVENT_1_POS];
        if (core_gen_counter_num_max > 2) cL2HitM =               perfData[PCM::PERF_GEN_EVENT_2_POS];
        if (core_gen_counter_num_max > 3) cL2Hit =                perfData[PCM::PERF_GEN_EVENT_3_POS];
    }
    else
#endif
    {
        msr->read(INST_RETIRED_ANY_ADDR, &cInstRetiredAny);
        msr->read(CPU_CLK_UNHALTED_THREAD_ADDR, &cCpuClkUnhaltedThread);
        msr->read(CPU_CLK_UNHALTED_REF_ADDR, &cCpuClkUnhaltedRef);
        switch (cpu_model)
        {
        case PCM::WESTMERE_EP:
        case PCM::NEHALEM_EP:
        case PCM::NEHALEM_EX:
        case PCM::WESTMERE_EX:
        case PCM::CLARKDALE:
        case PCM::SANDY_BRIDGE:
        case PCM::JAKETOWN:
        case PCM::IVYTOWN:
        case PCM::HASWELLX:
        case PCM::BDX_DE:
        case PCM::BDX:
        case PCM::IVY_BRIDGE:
        case PCM::HASWELL:
        case PCM::BROADWELL:
        case PCM::SKL:
        case PCM::KBL:
        case PCM::SKX:
            if (core_gen_counter_num_max > 0) msr->read(IA32_PMC0, &cL3Miss);
            if (core_gen_counter_num_max > 1) msr->read(IA32_PMC1, &cL3UnsharedHit);
            if (core_gen_counter_num_max > 2) msr->read(IA32_PMC2, &cL2HitM);
            if (core_gen_counter_num_max > 3) msr->read(IA32_PMC3, &cL2Hit);
            break;
        case PCM::ATOM:
        case PCM::KNL:
            if (core_gen_counter_num_max > 0) msr->read(IA32_PMC0, &cL3Miss);         // for Atom mapped to ArchLLCMiss field
            if (core_gen_counter_num_max > 1) msr->read(IA32_PMC1, &cL3UnsharedHit);  // for Atom mapped to ArchLLCRef field
            break;
        }
    }

    if (corruptedCountersMask & 1) cL3Miss = ~0ULL;
    if (corruptedCountersMask & 2) cL3UnsharedHit = ~0ULL;
    if (corruptedCountersMask & 4) cL2HitM = ~0ULL;
    if (corruptedCountersMask & 8) cL2Hit = ~0ULL;

    // std::cout << "DEBUG1: "<< msr->getCoreId() << " " << cInstRetiredAny<< " "<< std::endl;
    if(m->L3CacheOccupancyMetricAvailable())
    {
        msr->lock();
        uint64 event = 1;
        m->initQOSevent(event, core_id);
        msr->read(IA32_QM_CTR,&cL3Occupancy);
        //std::cout << "readAndAggregate reading IA32_QM_CTR "<< std::dec << cL3Occupancy << std::dec << std::endl;
        msr->unlock();
    }

    m->readAndAggregateMemoryBWCounters(static_cast<uint32>(core_id), *this);

    readAndAggregateTSC(msr);

    // reading core C state counters
    for(int i=0; i <= (int)(PCM::MAX_C_STATE) ;++i)
        if(m->coreCStateMsr && m->coreCStateMsr[i])
                msr->read(m->coreCStateMsr[i], &(cCStateResidency[i]));

    // reading temperature
    msr->read(MSR_IA32_THERM_STATUS, &thermStatus);

    msr->read(MSR_SMI_COUNT, &cSMICount);

    InstRetiredAny += m->extractCoreFixedCounterValue(cInstRetiredAny);
    CpuClkUnhaltedThread += m->extractCoreFixedCounterValue(cCpuClkUnhaltedThread);
    CpuClkUnhaltedRef += m->extractCoreFixedCounterValue(cCpuClkUnhaltedRef);
    L3Miss += m->extractCoreGenCounterValue(cL3Miss);
    L3UnsharedHit += m->extractCoreGenCounterValue(cL3UnsharedHit);
    //std::cout << "Scaling Factor " << m->L3ScalingFactor;
    cL3Occupancy = m->extractQOSMonitoring(cL3Occupancy);
    L3Occupancy = (cL3Occupancy==PCM_INVALID_QOS_MONITORING_DATA)? PCM_INVALID_QOS_MONITORING_DATA : (uint64)((double)(cL3Occupancy * m->L3ScalingFactor) / 1024.0);
    L2HitM += m->extractCoreGenCounterValue(cL2HitM);
    L2Hit += m->extractCoreGenCounterValue(cL2Hit);
    for(int i=0; i <= int(PCM::MAX_C_STATE);++i)
        CStateResidency[i] += cCStateResidency[i];
    ThermalHeadroom = extractThermalHeadroom(thermStatus);
    SMICount += cSMICount;
}

PCM::ErrorCode PCM::programServerUncoreLatencyMetrics(bool enable_pmm)
{
    uint32 DDRConfig[4] = {0,0,0,0};

    if (enable_pmm == false)
    {   //DDR is false
        DDRConfig[0] = MC_CH_PCI_PMON_CTL_EVENT(0x80) + MC_CH_PCI_PMON_CTL_UMASK(0);  // DRAM RPQ occupancy
        DDRConfig[1] = MC_CH_PCI_PMON_CTL_EVENT(0x10) + MC_CH_PCI_PMON_CTL_UMASK(0);  // DRAM RPQ Insert
        DDRConfig[2] = MC_CH_PCI_PMON_CTL_EVENT(0x81) + MC_CH_PCI_PMON_CTL_UMASK(0);  // DRAM WPQ Occupancy
        DDRConfig[3] = MC_CH_PCI_PMON_CTL_EVENT(0x20) + MC_CH_PCI_PMON_CTL_UMASK(0);  // DRAM WPQ Insert
    } else {
        DDRConfig[0] = MC_CH_PCI_PMON_CTL_EVENT(0xe0) + MC_CH_PCI_PMON_CTL_UMASK(1);  // PMM RDQ occupancy
        DDRConfig[1] = MC_CH_PCI_PMON_CTL_EVENT(0xe3) + MC_CH_PCI_PMON_CTL_UMASK(0);  // PMM RDQ Insert
        DDRConfig[2] = MC_CH_PCI_PMON_CTL_EVENT(0xe4) + MC_CH_PCI_PMON_CTL_UMASK(1);  // PMM WPQ Occupancy
        DDRConfig[3] = MC_CH_PCI_PMON_CTL_EVENT(0xe7) + MC_CH_PCI_PMON_CTL_UMASK(0);  // PMM WPQ Insert
    }

    if (hasPCICFGUncore())
    {
        for (size_t i = 0; i < (size_t)server_pcicfg_uncore.size(); ++i)
        {
            server_pcicfg_uncore[i]->programIMC(DDRConfig);
        }
    }
    return PCM::Success;
}

PCM::ErrorCode PCM::programServerUncoreMemoryMetrics(int rankA, int rankB, bool PMM)
{
    if(MSR.empty() || server_pcicfg_uncore.empty())  return PCM::MSRAccessDenied;

    for (int i = 0; (i < (int)server_pcicfg_uncore.size()) && MSR.size(); ++i)
    {
        server_pcicfg_uncore[i]->programServerUncoreMemoryMetrics(rankA, rankB, PMM);
    }

    return PCM::Success;
}

PCM::ErrorCode PCM::programServerUncorePowerMetrics(int mc_profile, int pcu_profile, int * freq_bands)
{
    if(MSR.empty() || server_pcicfg_uncore.empty())  return PCM::MSRAccessDenied;

    uint32 PCUCntConf[4] = {0,0,0,0};

    PCUCntConf[0] = PCU_MSR_PMON_CTL_EVENT(0); // clock ticks

    switch(pcu_profile)
    {
    case 0:
         PCUCntConf[1] =  PCU_MSR_PMON_CTL_EVENT(0xB); // FREQ_BAND0_CYCLES
         PCUCntConf[2] =  PCU_MSR_PMON_CTL_EVENT(0xC); // FREQ_BAND1_CYCLES
         PCUCntConf[3] =  PCU_MSR_PMON_CTL_EVENT(0xD); // FREQ_BAND2_CYCLES
         break;
    case 1:
         PCUCntConf[1] =  PCU_MSR_PMON_CTL_EVENT(0x80) + PCU_MSR_PMON_CTL_OCC_SEL(1); // POWER_STATE_OCCUPANCY.C0 using CLOCKTICKS + 8th-bit
         PCUCntConf[2] =  PCU_MSR_PMON_CTL_EVENT(0x80) + PCU_MSR_PMON_CTL_OCC_SEL(2); // POWER_STATE_OCCUPANCY.C3 using CLOCKTICKS + 8th-bit
         PCUCntConf[3] =  PCU_MSR_PMON_CTL_EVENT(0x80) + PCU_MSR_PMON_CTL_OCC_SEL(3); // POWER_STATE_OCCUPANCY.C6 using CLOCKTICKS + 8th-bit
         break;
    case 2:
         PCUCntConf[1] =  PCU_MSR_PMON_CTL_EVENT(0x09); // PROCHOT_INTERNAL_CYCLES
         PCUCntConf[2] =  PCU_MSR_PMON_CTL_EVENT(0x0A); // PROCHOT_EXTERNAL_CYCLES
         PCUCntConf[3] =  PCU_MSR_PMON_CTL_EVENT(0x04); // Thermal frequency limit cycles: FREQ_MAX_LIMIT_THERMAL_CYCLES
         break;
    case 3:
         PCUCntConf[1] =  PCU_MSR_PMON_CTL_EVENT(0x04); // Thermal frequency limit cycles: FREQ_MAX_LIMIT_THERMAL_CYCLES
         PCUCntConf[2] =  PCU_MSR_PMON_CTL_EVENT(0x05); // Power frequency limit cycles: FREQ_MAX_POWER_CYCLES
         PCUCntConf[3] =  PCU_MSR_PMON_CTL_EVENT(0x07); // Clipped frequency limit cycles: FREQ_MAX_CURRENT_CYCLES (not supported on SKX)
         break;
    case 4: // not supported on SKX
         PCUCntConf[1] =  PCU_MSR_PMON_CTL_EVENT(0x06); // OS frequency limit cycles: FREQ_MAX_OS_CYCLES
         PCUCntConf[2] =  PCU_MSR_PMON_CTL_EVENT(0x05); // Power frequency limit cycles: FREQ_MAX_POWER_CYCLES
         PCUCntConf[3] =  PCU_MSR_PMON_CTL_EVENT(0x07); // Clipped frequency limit cycles: FREQ_MAX_CURRENT_CYCLES
         break;
    case 5:
         if(JAKETOWN == cpu_model)
         {
             PCUCntConf[1] =  PCU_MSR_PMON_CTL_EVENT(0) + PCU_MSR_PMON_CTL_EXTRA_SEL + PCU_MSR_PMON_CTL_EDGE_DET ; // number of frequency transitions
             PCUCntConf[2] =  PCU_MSR_PMON_CTL_EVENT(0) + PCU_MSR_PMON_CTL_EXTRA_SEL ; // cycles spent changing frequency
         } else if (IVYTOWN == cpu_model )
         {
             PCUCntConf[1] =  PCU_MSR_PMON_CTL_EVENT(0x60) + PCU_MSR_PMON_CTL_EDGE_DET ; // number of frequency transitions
             PCUCntConf[2] =  PCU_MSR_PMON_CTL_EVENT(0x60) ; // cycles spent changing frequency: FREQ_TRANS_CYCLES
         } else if (HASWELLX == cpu_model || BDX_DE == cpu_model || BDX == cpu_model || SKX == cpu_model)
         {
             PCUCntConf[1] =  PCU_MSR_PMON_CTL_EVENT(0x74) + PCU_MSR_PMON_CTL_EDGE_DET ; // number of frequency transitions
             PCUCntConf[2] =  PCU_MSR_PMON_CTL_EVENT(0x74) ; // cycles spent changing frequency: FREQ_TRANS_CYCLES
             if(HASWELLX == cpu_model)
             {
                 PCUCntConf[3] =  PCU_MSR_PMON_CTL_EVENT(0x79) + PCU_MSR_PMON_CTL_EDGE_DET ; // number of UFS transitions
                 PCUCntConf[0] =  PCU_MSR_PMON_CTL_EVENT(0x79)                             ; // UFS transition cycles
             }
         } else
         {
             std::cerr << "ERROR: no frequency transition events defined for CPU model "<< cpu_model << std::endl;
         }
         break;
    case 6:
         if (IVYTOWN == cpu_model )
         {
             PCUCntConf[2] =  PCU_MSR_PMON_CTL_EVENT(0x2B) + PCU_MSR_PMON_CTL_EDGE_DET ; // PC2 transitions
             PCUCntConf[3] =  PCU_MSR_PMON_CTL_EVENT(0x2D) + PCU_MSR_PMON_CTL_EDGE_DET ; // PC6 transitions
         } else if (HASWELLX == cpu_model || BDX_DE == cpu_model || BDX == cpu_model || SKX == cpu_model)
         {
             PCUCntConf[0] =  PCU_MSR_PMON_CTL_EVENT(0x4E)                             ; // PC1e residenicies (not supported on SKX)
             PCUCntConf[1] =  PCU_MSR_PMON_CTL_EVENT(0x4E) + PCU_MSR_PMON_CTL_EDGE_DET ; // PC1 transitions (not supported on SKX)
             PCUCntConf[2] =  PCU_MSR_PMON_CTL_EVENT(0x2B) + PCU_MSR_PMON_CTL_EDGE_DET ; // PC2 transitions
             PCUCntConf[3] =  PCU_MSR_PMON_CTL_EVENT(0x2D) + PCU_MSR_PMON_CTL_EDGE_DET ; // PC6 transitions
         } else
         {
             std::cerr << "ERROR: no package C-state transition events defined for CPU model "<< cpu_model << std::endl;
         }
         break;
     case 7:
         if (HASWELLX == cpu_model || BDX_DE == cpu_model || BDX == cpu_model)
         {
             PCUCntConf[0] =  PCU_MSR_PMON_CTL_EVENT(0x7E) ; // UFS_TRANSITIONS_PERF_P_LIMIT
             PCUCntConf[1] =  PCU_MSR_PMON_CTL_EVENT(0x7D) ; // UFS_TRANSITIONS_IO_P_LIMIT
             PCUCntConf[2] =  PCU_MSR_PMON_CTL_EVENT(0x7A) ; // UFS_TRANSITIONS_UP_RING_TRAFFIC
             PCUCntConf[3] =  PCU_MSR_PMON_CTL_EVENT(0x7B) ; // UFS_TRANSITIONS_UP_STALL_CYCLES
         } else
         {
             std::cerr << "ERROR: no UFS transition events defined for CPU model "<< cpu_model << std::endl;
         }
         break;
    case 8:
         if (HASWELLX == cpu_model || BDX_DE == cpu_model || BDX == cpu_model)
         {
             PCUCntConf[0] =  PCU_MSR_PMON_CTL_EVENT(0x7C) ; // UFS_TRANSITIONS_DOWN
         } else
         {
             std::cerr << "ERROR: no UFS transition events defined for CPU model "<< cpu_model << std::endl;
         }
         break;
    default:
         std::cerr << "ERROR: unsupported PCU profile "<< pcu_profile << std::endl;
    }

    for (int i = 0; (i < (int)server_pcicfg_uncore.size()) && MSR.size(); ++i)
    {
      server_pcicfg_uncore[i]->program_power_metrics(mc_profile);

      if (i >= (int)pcuPMUs.size())
      {
          continue;
      }

      uint32 refCore = socketRefCore[i];
      TemporalThreadAffinity tempThreadAffinity(refCore); // speedup trick for Linux

       // freeze enable
      *pcuPMUs[i].unitControl = UNC_PMON_UNIT_CTL_FRZ_EN;
        // freeze
      *pcuPMUs[i].unitControl = UNC_PMON_UNIT_CTL_FRZ_EN + UNC_PMON_UNIT_CTL_FRZ;

#ifdef PCM_UNCORE_PMON_BOX_CHECK_STATUS
      uint64 val = *pcuPMUs[i].unitControl;
      if ((val & UNC_PMON_UNIT_CTL_VALID_BITS_MASK) != (UNC_PMON_UNIT_CTL_FRZ_EN + UNC_PMON_UNIT_CTL_FRZ))
            std::cerr << "ERROR: PCU counter programming seems not to work. PCU_MSR_PMON_BOX_CTL=0x" << std::hex << val << " needs to be =0x"<< (UNC_PMON_UNIT_CTL_FRZ_EN + UNC_PMON_UNIT_CTL_FRZ) << std::endl;
#endif

      if (freq_bands == NULL)
      {
          *pcuPMUs[i].filter[0] =
              PCU_MSR_PMON_BOX_FILTER_BAND_0(10) + // 1000 MHz
              PCU_MSR_PMON_BOX_FILTER_BAND_1(20) + // 2000 MHz
              PCU_MSR_PMON_BOX_FILTER_BAND_2(30);  // 3000 MHz
      }
      else
      {
          *pcuPMUs[i].filter[0] =
              PCU_MSR_PMON_BOX_FILTER_BAND_0(freq_bands[0]) +
              PCU_MSR_PMON_BOX_FILTER_BAND_1(freq_bands[1]) +
              PCU_MSR_PMON_BOX_FILTER_BAND_2(freq_bands[2]);
      }

      for(int ctr = 0; ctr < 4; ++ctr)
      {
          *pcuPMUs[i].counterControl[ctr] = PCU_MSR_PMON_CTL_EN;
          *pcuPMUs[i].counterControl[ctr] = PCU_MSR_PMON_CTL_EN + PCUCntConf[ctr];
      }

      // reset counter values
      *pcuPMUs[i].unitControl = UNC_PMON_UNIT_CTL_FRZ_EN + UNC_PMON_UNIT_CTL_FRZ + UNC_PMON_UNIT_CTL_RST_COUNTERS;

      // unfreeze counters
      *pcuPMUs[i].unitControl = UNC_PMON_UNIT_CTL_FRZ_EN;

    }
    return PCM::Success;
}

void PCM::freezeServerUncoreCounters()
{
    for (int i = 0; (i < (int)server_pcicfg_uncore.size()) && MSR.size(); ++i)
    {
        server_pcicfg_uncore[i]->freezeCounters();
        *pcuPMUs[i].unitControl = UNC_PMON_UNIT_CTL_FRZ_EN + UNC_PMON_UNIT_CTL_FRZ;

        if (IIOEventsAvailable())
        {
            for (auto & pmu : iioPMUs[i])
            {
                *pmu.second.unitControl = UNC_PMON_UNIT_CTL_RSV + UNC_PMON_UNIT_CTL_FRZ;
            }
        }
    }
}
void PCM::unfreezeServerUncoreCounters()
{
    for (int i = 0; (i < (int)server_pcicfg_uncore.size()) && MSR.size(); ++i)
    {
        server_pcicfg_uncore[i]->unfreezeCounters();
        *pcuPMUs[i].unitControl = UNC_PMON_UNIT_CTL_FRZ_EN;

        if (IIOEventsAvailable())
        {
            for (auto & pmu : iioPMUs[i])
            {
                *pmu.second.unitControl = UNC_PMON_UNIT_CTL_RSV;
            }
        }
    }
}
void UncoreCounterState::readAndAggregate(std::shared_ptr<SafeMsrHandle> msr)
{
    const auto coreID = msr->getCoreId();
    TemporalThreadAffinity tempThreadAffinity(coreID); // speedup trick for Linux

    auto pcm = PCM::getInstance();
    pcm->readAndAggregatePackageCStateResidencies(msr, *this);
}

SystemCounterState PCM::getSystemCounterState()
{
    SystemCounterState result;
    if (MSR.size())
    {
        // read core and uncore counter state
        for (int32 core = 0; core < num_cores; ++core)
            result.readAndAggregate(MSR[core]);

        for (uint32 s = 0; s < (uint32)num_sockets; s++)
        {
            readAndAggregateUncoreMCCounters(s, result);
            readAndAggregateEnergyCounters(s, result);
        }

        readQPICounters(result);

        result.ThermalHeadroom = static_cast<int32>(PCM_INVALID_THERMAL_HEADROOM); // not available for system
    }
    return result;
}

template <class CounterStateType>
void PCM::readAndAggregateMemoryBWCounters(const uint32 core, CounterStateType & result)
{
     uint64 cMemoryBWLocal = 0;
     uint64 cMemoryBWTotal = 0;

     if(core < memory_bw_local.size())
     {
         cMemoryBWLocal = memory_bw_local[core]->read();
         cMemoryBWLocal = extractQOSMonitoring(cMemoryBWLocal);
         //std::cout << "Read MemoryBWLocal "<< cMemoryBWLocal << std::endl;
         if(cMemoryBWLocal==PCM_INVALID_QOS_MONITORING_DATA)
             result.MemoryBWLocal = PCM_INVALID_QOS_MONITORING_DATA; // do not accumulate invalid reading
         else
             result.MemoryBWLocal += (uint64)((double)(cMemoryBWLocal * L3ScalingFactor) / (1024.0 * 1024.0));
     }
     if(core < memory_bw_total.size())
     {
         cMemoryBWTotal = memory_bw_total[core]->read();
         cMemoryBWTotal = extractQOSMonitoring(cMemoryBWTotal);
         //std::cout << "Read MemoryBWTotal "<< cMemoryBWTotal << std::endl;
         if(cMemoryBWTotal==PCM_INVALID_QOS_MONITORING_DATA)
             result.MemoryBWTotal = PCM_INVALID_QOS_MONITORING_DATA; // do not accumulate invalid reading
         else
             result.MemoryBWTotal  += (uint64)((double)(cMemoryBWTotal * L3ScalingFactor) / (1024.0 * 1024.0));
     }

}

template <class CounterStateType>
void PCM::readAndAggregateUncoreMCCounters(const uint32 socket, CounterStateType & result)
{
    if (hasPCICFGUncore())
    {
        if (server_pcicfg_uncore.size() && server_pcicfg_uncore[socket].get())
        {
            server_pcicfg_uncore[socket]->freezeCounters();
            result.UncMCNormalReads += server_pcicfg_uncore[socket]->getImcReads();
            result.UncMCFullWrites += server_pcicfg_uncore[socket]->getImcWrites();
            if (PMMTrafficMetricsAvailable())
            {
                result.UncPMMReads += server_pcicfg_uncore[socket]->getPMMReads();
                result.UncPMMWrites += server_pcicfg_uncore[socket]->getPMMWrites();
            }
            if (MCDRAMmemoryTrafficMetricsAvailable())
            {
                result.UncEDCNormalReads += server_pcicfg_uncore[socket]->getEdcReads();
                result.UncEDCFullWrites += server_pcicfg_uncore[socket]->getEdcWrites();
            }
            server_pcicfg_uncore[socket]->unfreezeCounters();
        }
        if (LLCReadMissLatencyMetricsAvailable())
        {
            result.TOROccupancyIAMiss += getCBOCounterState(socket, 0);
            result.TORInsertsIAMiss += getCBOCounterState(socket, 1);
            result.UncClocks += getUncoreClocks(socket);
        }
    }
    else if(clientBW.get() && socket == 0)
    {
        result.UncMCNormalReads += clientImcReads->read();
        result.UncMCFullWrites += clientImcWrites->read();
        result.UncMCIORequests += clientIoRequests->read();
    }
    else
    {
        std::shared_ptr<SafeMsrHandle> msr = MSR[socketRefCore[socket]];
        TemporalThreadAffinity tempThreadAffinity(socketRefCore[socket]); // speedup trick for Linux
        switch (cpu_model)
        {
            case PCM::WESTMERE_EP:
            case PCM::NEHALEM_EP:
            {
                uint64 cUncMCFullWrites = 0;
                uint64 cUncMCNormalReads = 0;
                msr->read(MSR_UNCORE_PMC0, &cUncMCFullWrites);
                msr->read(MSR_UNCORE_PMC1, &cUncMCNormalReads);
                result.UncMCFullWrites += extractUncoreGenCounterValue(cUncMCFullWrites);
                result.UncMCNormalReads += extractUncoreGenCounterValue(cUncMCNormalReads);
            }
            break;
            case PCM::NEHALEM_EX:
            case PCM::WESTMERE_EX:
            {
                uint64 cUncMCNormalReads = 0;
                msr->read(MB0_MSR_PMU_CNT_0, &cUncMCNormalReads);
                result.UncMCNormalReads += extractUncoreGenCounterValue(cUncMCNormalReads);
                msr->read(MB1_MSR_PMU_CNT_0, &cUncMCNormalReads);
                result.UncMCNormalReads += extractUncoreGenCounterValue(cUncMCNormalReads);

                uint64 cUncMCFullWrites = 0;                         // really good approximation of
                msr->read(BB0_MSR_PERF_CNT_1, &cUncMCFullWrites);
                result.UncMCFullWrites += extractUncoreGenCounterValue(cUncMCFullWrites);
                msr->read(BB1_MSR_PERF_CNT_1, &cUncMCFullWrites);
                result.UncMCFullWrites += extractUncoreGenCounterValue(cUncMCFullWrites);
            }
            break;

            default:;
        }
    }
}

template <class CounterStateType>
void PCM::readAndAggregateEnergyCounters(const uint32 socket, CounterStateType & result)
{
    if(socket < (uint32)energy_status.size())
        result.PackageEnergyStatus += energy_status[socket]->read();

    if (socket < (uint32)dram_energy_status.size())
        result.DRAMEnergyStatus += dram_energy_status[socket]->read();
}


template <class CounterStateType>
void PCM::readAndAggregatePackageCStateResidencies(std::shared_ptr<SafeMsrHandle> msr, CounterStateType & result)
{
    // reading package C state counters
    uint64 cCStateResidency[PCM::MAX_C_STATE + 1];
    memset(cCStateResidency, 0, sizeof(cCStateResidency));

    for(int i=0; i <= int(PCM::MAX_C_STATE) ;++i)
        if(pkgCStateMsr && pkgCStateMsr[i])
                msr->read(pkgCStateMsr[i], &(cCStateResidency[i]));

    for (int i = 0; i <= int(PCM::MAX_C_STATE); ++i)
    {
        atomic_fetch_add((std::atomic<uint64> *)(result.CStateResidency + i), cCStateResidency[i]);
    }
}

void PCM::readQPICounters(SystemCounterState & result)
{
        // read QPI counters
        std::vector<bool> SocketProcessed(num_sockets, false);
        if (cpu_model == PCM::NEHALEM_EX || cpu_model == PCM::WESTMERE_EX)
        {
            for (int32 core = 0; core < num_cores; ++core)
            {
                if(isCoreOnline(core) == false) continue;

                if(core == socketRefCore[0]) MSR[core]->read(W_MSR_PMON_FIXED_CTR, &(result.uncoreTSC));

                uint32 s = topology[core].socket;

                if (!SocketProcessed[s])
                {
                    TemporalThreadAffinity tempThreadAffinity(core); // speedup trick for Linux

                    // incoming data responses from QPI link 0
                    MSR[core]->read(R_MSR_PMON_CTR1, &(result.incomingQPIPackets[s][0]));
                    // incoming data responses from QPI link 1 (yes, from CTR0)
                    MSR[core]->read(R_MSR_PMON_CTR0, &(result.incomingQPIPackets[s][1]));
                    // incoming data responses from QPI link 2
                    MSR[core]->read(R_MSR_PMON_CTR8, &(result.incomingQPIPackets[s][2]));
                    // incoming data responses from QPI link 3
                    MSR[core]->read(R_MSR_PMON_CTR9, &(result.incomingQPIPackets[s][3]));

                    // outgoing idle flits from QPI link 0
                    MSR[core]->read(R_MSR_PMON_CTR3, &(result.outgoingQPIFlits[s][0]));
                    // outgoing idle flits from QPI link 1 (yes, from CTR0)
                    MSR[core]->read(R_MSR_PMON_CTR2, &(result.outgoingQPIFlits[s][1]));
                    // outgoing idle flits from QPI link 2
                    MSR[core]->read(R_MSR_PMON_CTR10, &(result.outgoingQPIFlits[s][2]));
                    // outgoing idle flits from QPI link 3
                    MSR[core]->read(R_MSR_PMON_CTR11, &(result.outgoingQPIFlits[s][3]));

                    SocketProcessed[s] = true;
                }
            }
        }
        else if ((cpu_model == PCM::NEHALEM_EP || cpu_model == PCM::WESTMERE_EP))
        {
            if (num_sockets == 2)
            {
                uint32 SCore[2] = { 0, 0 };
                uint64 Total_Reads[2] = { 0, 0 };
                uint64 Total_Writes[2] = { 0, 0 };
                uint64 IOH_Reads[2] = { 0, 0 };
                uint64 IOH_Writes[2] = { 0, 0 };
                uint64 Remote_Reads[2] = { 0, 0 };
                uint64 Remote_Writes[2] = { 0, 0 };
                uint64 Local_Reads[2] = { 0, 0 };
                uint64 Local_Writes[2] = { 0, 0 };

                while (topology[SCore[0]].socket != 0) ++(SCore[0]);
                while (topology[SCore[1]].socket != 1) ++(SCore[1]);
                for (int s = 0; s < 2; ++s)
                {
                    TemporalThreadAffinity tempThreadAffinity(SCore[s]); // speedup trick for Linux

                    MSR[SCore[s]]->read(MSR_UNCORE_PMC0, &Total_Writes[s]);
                    MSR[SCore[s]]->read(MSR_UNCORE_PMC1, &Total_Reads[s]);
                    MSR[SCore[s]]->read(MSR_UNCORE_PMC2, &IOH_Reads[s]);
                    MSR[SCore[s]]->read(MSR_UNCORE_PMC3, &IOH_Writes[s]);
                    MSR[SCore[s]]->read(MSR_UNCORE_PMC4, &Remote_Reads[s]);
                    MSR[SCore[s]]->read(MSR_UNCORE_PMC5, &Remote_Writes[s]);
                    MSR[SCore[s]]->read(MSR_UNCORE_PMC6, &Local_Reads[s]);
                    MSR[SCore[s]]->read(MSR_UNCORE_PMC7, &Local_Writes[s]);
                }

#if 1
                // compute Remote_Reads differently
                for (int s = 0; s < 2; ++s)
                {
                    uint64 total = Total_Writes[s] + Total_Reads[s];
                    uint64 rem = IOH_Reads[s]
                                 + IOH_Writes[s]
                                 + Local_Reads[s]
                                 + Local_Writes[s]
                                 + Remote_Writes[s];
                    Remote_Reads[s] = (total > rem) ? (total - rem) : 0;
                }
#endif


                // only an estimation (lower bound) - does not count NT stores correctly
                result.incomingQPIPackets[0][0] = Remote_Reads[1] + Remote_Writes[0];
                result.incomingQPIPackets[0][1] = IOH_Reads[0];
                result.incomingQPIPackets[1][0] = Remote_Reads[0] + Remote_Writes[1];
                result.incomingQPIPackets[1][1] = IOH_Reads[1];
            }
            else
            {
                // for a single socket systems no information is available
                result.incomingQPIPackets[0][0] = 0;
            }
        }
        else if (hasPCICFGUncore())
        {
                for (int32 s = 0; (s < (int32)server_pcicfg_uncore.size()); ++s)
                {
                    server_pcicfg_uncore[s]->freezeCounters();
                    for (uint32 port = 0; port < (uint32)getQPILinksPerSocket(); ++port)
                    {
                        result.incomingQPIPackets[s][port] = uint64(double(server_pcicfg_uncore[s]->getIncomingDataFlits(port)) / (64./getDataBytesPerFlit()));
                        result.outgoingQPIFlits[s][port] = server_pcicfg_uncore[s]->getOutgoingFlits(port);
                        result.TxL0Cycles[s][port] = server_pcicfg_uncore[s]->getUPIL0TxCycles(port);
                    }
                    server_pcicfg_uncore[s]->unfreezeCounters();
                }
        }
        // end of reading QPI counters
}

template <class CounterStateType>
void PCM::readPackageThermalHeadroom(const uint32 socket, CounterStateType & result)
{
    if(packageThermalMetricsAvailable())
    {
        uint64 val = 0;
        MSR[socketRefCore[socket]]->read(MSR_PACKAGE_THERM_STATUS,&val);
        result.ThermalHeadroom = extractThermalHeadroom(val);
    }
    else
        result.ThermalHeadroom = PCM_INVALID_THERMAL_HEADROOM; // not available
}

SocketCounterState PCM::getSocketCounterState(uint32 socket)
{
    SocketCounterState result;
    if (MSR.size())
    {
        // reading core and uncore counter states
        for (int32 core = 0; core < num_cores; ++core)
            if (isCoreOnline(core) && (topology[core].socket == int32(socket)))
                result.readAndAggregate(MSR[core]);

        readAndAggregateUncoreMCCounters(socket, result);

        readAndAggregateEnergyCounters(socket, result);

        readPackageThermalHeadroom(socket, result);

    }
    return result;
}

void PCM::getAllCounterStates(SystemCounterState & systemState, std::vector<SocketCounterState> & socketStates, std::vector<CoreCounterState> & coreStates)
{
    // clear and zero-initialize all inputs
    systemState = SystemCounterState();
    socketStates.clear();
    socketStates.resize(num_sockets);
    coreStates.clear();
    coreStates.resize(num_cores);

    std::vector<std::future<void> > asyncCoreResults;

    for (int32 core = 0; core < num_cores; ++core)
    {
        // read core counters
        if (isCoreOnline(core))
        {
            std::packaged_task<void()> task([this,&coreStates,&socketStates,core]()
                {
                    coreStates[core].readAndAggregate(MSR[core]);
                    socketStates[topology[core].socket].UncoreCounterState::readAndAggregate(MSR[core]); // read package C state counters
                }
            );
            asyncCoreResults.push_back(std::move(task.get_future()));
            coreTaskQueues[core]->push(task);
        }
        // std::cout << "DEBUG2: "<< core<< " "<< coreStates[core].InstRetiredAny << " "<< std::endl;
    }
    for (uint32 s = 0; s < (uint32)num_sockets; ++s)
    {
        int32 refCore = socketRefCore[s];
        if (refCore<0) refCore = 0;
        std::packaged_task<void()> task([this, s, &socketStates]()
            {
                readAndAggregateUncoreMCCounters(s, socketStates[s]);
                readAndAggregateEnergyCounters(s, socketStates[s]);
                readPackageThermalHeadroom(s, socketStates[s]);
            } );
        asyncCoreResults.push_back(std::move(task.get_future()));
        coreTaskQueues[refCore]->push(task);
    }

    readQPICounters(systemState);

    for (auto & ar : asyncCoreResults)
        ar.wait();

    for (int32 core = 0; core < num_cores; ++core)
    {   // aggregate core counters into sockets
        if(isCoreOnline(core))
          socketStates[topology[core].socket].accumulateCoreState(coreStates[core]);
    }

    for (int32 s = 0; s < num_sockets; ++s)
    {   // aggregate core counters from sockets into system state and
        // aggregate socket uncore iMC, energy and package C state counters into system
        systemState.accumulateSocketState(socketStates[s]);
    }
}


void PCM::getUncoreCounterStates(SystemCounterState & systemState, std::vector<SocketCounterState> & socketStates)
{
    // clear and zero-initialize all inputs
    systemState = SystemCounterState();
    socketStates.clear();
    socketStates.resize(num_sockets);
    std::vector<CoreCounterState> refCoreStates(num_sockets);

    for (uint32 s = 0; s < (uint32)num_sockets; ++s)
    {
        const int32 refCore = socketRefCore[s];
        if(isCoreOnline(refCore))
        {
            refCoreStates[s].readAndAggregateTSC(MSR[refCore]);
        }
        readAndAggregateUncoreMCCounters(s, socketStates[s]);
        readAndAggregateEnergyCounters(s, socketStates[s]);
        readPackageThermalHeadroom(s, socketStates[s]);
    }

    readQPICounters(systemState);

    for (int32 s = 0; s < num_sockets; ++s)
    {
        const int32 refCore = socketRefCore[s];
        if(isCoreOnline(refCore))
        {
            for(uint32 core=0; core < getNumCores(); ++core)
            {
                if(topology[core].socket == s && isCoreOnline(core))
                    socketStates[s].accumulateCoreState(refCoreStates[s]);
            }
        }
        // aggregate socket uncore iMC, energy counters into system
        systemState.accumulateSocketState(socketStates[s]);
    }
}

CoreCounterState PCM::getCoreCounterState(uint32 core)
{
    CoreCounterState result;
    if (MSR.size()) result.readAndAggregate(MSR[core]);
    return result;
}

uint32 PCM::getNumCores() const
{
    return (uint32)num_cores;
}

uint32 PCM::getNumOnlineCores() const
{
    return (uint32)num_online_cores;
}

uint32 PCM::getNumSockets() const
{
    return (uint32)num_sockets;
}

uint32 PCM::getNumOnlineSockets() const
{
    return (uint32)num_online_sockets;
}


uint32 PCM::getThreadsPerCore() const
{
    return (uint32)threads_per_core;
}

bool PCM::getSMT() const
{
    return threads_per_core > 1;
}

uint64 PCM::getNominalFrequency() const
{
    return nominal_frequency;
}

uint32 PCM::getL3ScalingFactor() const
{
    PCM_CPUID_INFO cpuinfo;
    pcm_cpuid(0xf,0x1,cpuinfo);

    return (uint32)cpuinfo.reg.ebx;

}

bool PCM::isSomeCoreOfflined()
{
    PCM_CPUID_INFO cpuid_args;
    pcm_cpuid(0xB,1,cpuid_args);
    uint32 max_num_lcores_per_socket = cpuid_args.reg.ebx & 0xFFFF;
    uint32 max_num_lcores = max_num_lcores_per_socket * getNumSockets();
    if(threads_per_core == 1 && (getNumOnlineCores() * 2 == max_num_lcores)) // HT is disabled in the BIOS
    {
       return false;
    }
    return !(getNumOnlineCores() == max_num_lcores);
}

ServerUncorePowerState PCM::getServerUncorePowerState(uint32 socket)
{
    ServerUncorePowerState result;
    if(server_pcicfg_uncore.size() && server_pcicfg_uncore[socket].get())
    {
        server_pcicfg_uncore[socket]->freezeCounters();
        for(uint32 port=0;port < (uint32)server_pcicfg_uncore[socket]->getNumQPIPorts();++port)
        {
            assert(port < result.QPIClocks.size());
            result.QPIClocks[port] = server_pcicfg_uncore[socket]->getQPIClocks(port);
            assert(port < result.QPIL0pTxCycles.size());
            result.QPIL0pTxCycles[port] = server_pcicfg_uncore[socket]->getQPIL0pTxCycles(port);
            assert(port < result.QPIL1Cycles.size());
            result.QPIL1Cycles[port] = server_pcicfg_uncore[socket]->getQPIL1Cycles(port);
        }
        for (uint32 channel = 0; channel < (uint32)server_pcicfg_uncore[socket]->getNumMCChannels(); ++channel)
        {
            assert(channel < result.DRAMClocks.size());
            result.DRAMClocks[channel] = server_pcicfg_uncore[socket]->getDRAMClocks(channel);
            assert(channel < result.MCCounter.size());
            for (uint32 cnt = 0; cnt < ServerUncorePowerState::maxCounters; ++cnt)
                result.MCCounter[channel][cnt] = server_pcicfg_uncore[socket]->getMCCounter(channel, cnt);
        }
        for (uint32 channel = 0; channel < (uint32)server_pcicfg_uncore[socket]->getNumEDCChannels(); ++channel)
        {
            assert(channel < result.MCDRAMClocks.size());
            result.MCDRAMClocks[channel] = server_pcicfg_uncore[socket]->getMCDRAMClocks(channel);
            assert(channel < result.EDCCounter.size());
            for (uint32 cnt = 0; cnt < ServerUncorePowerState::maxCounters; ++cnt)
                result.EDCCounter[channel][cnt] = server_pcicfg_uncore[socket]->getEDCCounter(channel, cnt);
        }
    for (uint32 controller = 0; controller < (uint32)server_pcicfg_uncore[socket]->getNumMC(); ++controller)
    {
      assert(controller < result.M2MCounter.size());
      for (uint32 cnt = 0; cnt < ServerUncorePowerState::maxCounters; ++cnt)
          result.M2MCounter[controller][cnt] = server_pcicfg_uncore[socket]->getM2MCounter(controller, cnt);
    }
        server_pcicfg_uncore[socket]->unfreezeCounters();
    }
    if(MSR.size())
    {
        uint32 refCore = socketRefCore[socket];
        TemporalThreadAffinity tempThreadAffinity(refCore);
        for (int i = 0; i < ServerUncorePowerState::maxCounters && socket < pcuPMUs.size(); ++i)
            result.PCUCounter[i] = *pcuPMUs[socket].counterValue[i];
        // std::cout<< "values read: " << result.PCUCounter[0]<<" "<<result.PCUCounter[1] << " " << result.PCUCounter[2] << " " << result.PCUCounter[3] << std::endl;
        uint64 val=0;
        //MSR[refCore]->read(MSR_PKG_ENERGY_STATUS,&val);
        //std::cout << "Energy status: "<< val << std::endl;
        MSR[refCore]->read(MSR_PACKAGE_THERM_STATUS,&val);
        result.PackageThermalHeadroom = extractThermalHeadroom(val);
        MSR[refCore]->read(IA32_TIME_STAMP_COUNTER, &result.InvariantTSC);
        readAndAggregatePackageCStateResidencies(MSR[refCore], result);
    }
  
    readAndAggregateEnergyCounters(socket, result);
  
    return result;
}

#ifndef _MSC_VER
void print_mcfg(const char * path)
{
    int mcfg_handle = ::open(path, O_RDONLY);

    if (mcfg_handle < 0)
    {
        std::cerr << "PCM Error: Cannot open " << path << std::endl;
        throw std::exception();
    }

    MCFGHeader header;

    ssize_t read_bytes = ::read(mcfg_handle, (void *)&header, sizeof(MCFGHeader));

    if(read_bytes == 0)
    {
        std::cerr << "PCM Error: Cannot read " << path << std::endl;
        throw std::exception();
    }

    const unsigned segments = header.nrecords();
    header.print();
    std::cout << "Segments: "<<segments<<std::endl;

    for(unsigned int i=0; i<segments;++i)
    {
        MCFGRecord record;
        read_bytes = ::read(mcfg_handle, (void *)&record, sizeof(MCFGRecord));
        if(read_bytes == 0)
        {
              std::cerr << "PCM Error: Cannot read " << path << " (2)" << std::endl;
              throw std::exception();
        }
        std::cout << "Segment " <<std::dec <<  i<< " ";
        record.print();
    }

    ::close(mcfg_handle);
}
#endif


static const uint32 IMC_DEV_IDS[] = {
    0x03cb0,
    0x03cb1,
    0x03cb4,
    0x03cb5,
    0x0EB4,
    0x0EB5,
    0x0EB0,
    0x0EB1,
    0x0EF4,
    0x0EF5,
    0x0EF0,
    0x0EF1,
    0x2fb0,
    0x2fb1,
    0x2fb4,
    0x2fb5,
    0x2fd0,
    0x2fd1,
    0x2fd4,
    0x2fd5,
    0x6fb0,
    0x6fb1,
    0x6fb4,
    0x6fb5,
    0x6fd0,
    0x6fd1,
    0x6fd4,
    0x6fd5,
    0x2042,
    0x2046,
    0x204a,
    0x7840,
    0x7841,
    0x7842,
    0x7843,
    0x7844,
    0x781f
};

static const uint32 UPI_DEV_IDS[] = {
    0x2058
};

static const uint32 M2M_DEV_IDS[] = {
    0x2066
};

PCM_Util::Mutex ServerPCICFGUncore::socket2busMutex;
std::vector<std::pair<uint32,uint32> > ServerPCICFGUncore::socket2iMCbus;
std::vector<std::pair<uint32,uint32> > ServerPCICFGUncore::socket2UPIbus;
std::vector<std::pair<uint32,uint32> > ServerPCICFGUncore::socket2M2Mbus;

void ServerPCICFGUncore::initSocket2Bus(std::vector<std::pair<uint32, uint32> > & socket2bus, uint32 device, uint32 function, const uint32 DEV_IDS[], uint32 devIdsSize)
{
    if (device == PCM_INVALID_DEV_ADDR || function == PCM_INVALID_FUNC_ADDR)
    {
        return;
    }
    PCM_Util::Mutex::Scope _(socket2busMutex);
    if(!socket2bus.empty()) return;

    #ifdef __linux__
    const std::vector<MCFGRecord> & mcfg = PciHandleMM::getMCFGRecords();
    #else
    std::vector<MCFGRecord> mcfg;
    MCFGRecord segment;
    segment.PCISegmentGroupNumber = 0;
    segment.startBusNumber = 0;
    segment.endBusNumber = 0xff;
    mcfg.push_back(segment);
    #endif

    for(uint32 s = 0; s < (uint32)mcfg.size(); ++s)
    for (uint32 bus = (uint32)mcfg[s].startBusNumber; bus <= (uint32)mcfg[s].endBusNumber; ++bus)
    {
        uint32 value = 0;
        try
        {
            PciHandleType h(mcfg[s].PCISegmentGroupNumber, bus, device, function);
            h.read32(0, &value);

        } catch(...)
        {
            // invalid bus:devicei:function
            continue;
        }
        const uint32 vendor_id = value & 0xffff;
        const uint32 device_id = (value >> 16) & 0xffff;
        if (vendor_id != PCM_INTEL_PCI_VENDOR_ID)
           continue;

        for (uint32 i = 0; i < devIdsSize; ++i)
        {
           // match
           if(DEV_IDS[i] == device_id)
           {
               // std::cout << "DEBUG: found bus "<<std::hex << bus << std::dec << std::endl;
               socket2bus.push_back(std::make_pair(mcfg[s].PCISegmentGroupNumber,bus));
               break;
           }
        }
    }
}

int getBusFromSocket(const uint32 socket)
{
    int cur_bus = 0;
    uint32 cur_socket = 0;
    // std::cout << "socket: "<< socket << std::endl;
    while(cur_socket <= socket)
    {
        // std::cout << "reading from bus 0x"<< std::hex << cur_bus << std::dec << " ";
        PciHandleType h(0, cur_bus, 5, 0);
        uint32 cpubusno = 0;
        h.read32(0x108, &cpubusno); // CPUBUSNO register
        cur_bus = (cpubusno >> 8)& 0x0ff;
        // std::cout << "socket: "<< cur_socket<< std::hex << " cpubusno: 0x"<< std::hex << cpubusno << " "<<cur_bus<< std::dec << std::endl;
        if(socket == cur_socket)
            return cur_bus;
        ++cur_socket;
        ++cur_bus;
        if(cur_bus > 0x0ff)
           return -1;
    }

    return -1;
}

PciHandleType * ServerPCICFGUncore::createIntelPerfMonDevice(uint32 groupnr_, int32 bus_, uint32 dev_, uint32 func_, bool checkVendor)
{
    if (PciHandleType::exists(groupnr_, (uint32)bus_, dev_, func_))
    {
        PciHandleType * handle = new PciHandleType(groupnr_, bus_, dev_, func_);

        if(!checkVendor) return handle;

        uint32 vendor_id = 0;
        handle->read32(PCM_PCI_VENDOR_ID_OFFSET,&vendor_id);
        vendor_id &= 0x0ffff;

        if(vendor_id == PCM_INTEL_PCI_VENDOR_ID) return handle;

        delete handle;
    }
    return NULL;
}

bool PCM::isSecureBoot() const
{
    static int flag = -1;
    if (MSR.size() > 0 && flag == -1)
    {
        // std::cerr << "DEBUG: checking MSR in isSecureBoot" << std::endl;
        uint64 val = 0;
        if (MSR[0]->read(IA32_PERFEVTSEL0_ADDR, &val) != sizeof(val))
        {
            flag = 0; // some problem with MSR read, not secure boot
        }
        // read works
        if (MSR[0]->write(IA32_PERFEVTSEL0_ADDR, val) != sizeof(val)/* && errno == 1 */) // errno works only on windows
        { // write does not work -> secure boot
            flag = 1;
        }
        else
        {
            flag = 0; // can write MSR -> no secure boot
        }
    }
    return flag == 1;
}

bool PCM::useLinuxPerfForUncore() const
{
    static bool printed = false;
    bool secureBoot = isSecureBoot();
#ifdef PCM_USE_PERF
    const char * perf_env = std::getenv("PCM_USE_UNCORE_PERF");
    if (perf_env != NULL && std::string(perf_env) == std::string("1"))
    {
        if (!printed) std::cout << "INFO: using Linux perf interface to program uncore PMUs because env variable PCM_USE_UNCORE_PERF=1" << std::endl;
        printed = true;
        return true;
    }
    if (secureBoot)
    {
        if (!printed) std::cout << "Secure Boot detected. Using Linux perf for uncore PMU programming." << std::endl;
        printed = true;
        return true;
    }
    else
#endif
    {
        if (secureBoot)
        {
            if (!printed) std::cerr << "ERROR: Secure Boot detected. Recompile PCM with -DPCM_USE_PERF or disable Secure Boot." << std::endl;
            printed = true;
        }
    }
    return false;
}

ServerPCICFGUncore::ServerPCICFGUncore(uint32 socket_, const PCM * pcm) :
     iMCbus(-1)
   , UPIbus(-1)
   , M2Mbus(-1)
   , groupnr(0)
   , cpu_model(pcm->getOriginalCPUModel())
   , qpi_speed(0)
{
    initRegisterLocations();
    initBuses(socket_, pcm);

    if (pcm->useLinuxPerfForUncore())
    {
        initPerf(socket_, pcm);
    }
    else
    {
        initDirect(socket_, pcm);
    }

    std::cerr << "Socket " << socket_ << ": " <<
        getNumMC() << " memory controllers detected with total number of " << getNumMCChannels() << " channels. " <<
        getNumQPIPorts() << " QPI ports detected." <<
        " " << m2mPMUs.size() << " M2M (mesh to memory) blocks detected." << std::endl;
}

void ServerPCICFGUncore::initRegisterLocations()
{
#define PCM_PCICFG_MC_INIT(controller, channel, arch) \
    MCRegisterLocation.resize(controller + 1); \
    MCRegisterLocation[controller].resize(channel + 1); \
    MCRegisterLocation[controller][channel] =  \
        std::make_pair(arch##_MC##controller##_CH##channel##_REGISTER_DEV_ADDR, arch##_MC##controller##_CH##channel##_REGISTER_FUNC_ADDR);

#define PCM_PCICFG_QPI_INIT(port, arch) \
    XPIRegisterLocation.resize(port + 1); \
    XPIRegisterLocation[port] = std::make_pair(arch##_QPI_PORT##port##_REGISTER_DEV_ADDR, arch##_QPI_PORT##port##_REGISTER_FUNC_ADDR);

#define PCM_PCICFG_EDC_INIT(controller, clock, arch) \
    EDCRegisterLocation.resize(controller + 1); \
    EDCRegisterLocation[controller] = std::make_pair(arch##_EDC##controller##_##clock##_REGISTER_DEV_ADDR, arch##_EDC##controller##_##clock##_REGISTER_FUNC_ADDR);

#define PCM_PCICFG_M2M_INIT(x, arch) \
    M2MRegisterLocation.resize(x + 1); \
    M2MRegisterLocation[x] = std::make_pair(arch##_M2M_##x##_REGISTER_DEV_ADDR, arch##_M2M_##x##_REGISTER_FUNC_ADDR);

    if(cpu_model == PCM::JAKETOWN || cpu_model == PCM::IVYTOWN)
    {
        PCM_PCICFG_MC_INIT(0, 0, JKTIVT)
        PCM_PCICFG_MC_INIT(0, 1, JKTIVT)
        PCM_PCICFG_MC_INIT(0, 2, JKTIVT)
        PCM_PCICFG_MC_INIT(0, 3, JKTIVT)
        PCM_PCICFG_MC_INIT(1, 0, JKTIVT)
        PCM_PCICFG_MC_INIT(1, 1, JKTIVT)
        PCM_PCICFG_MC_INIT(1, 2, JKTIVT)
        PCM_PCICFG_MC_INIT(1, 3, JKTIVT)

        PCM_PCICFG_QPI_INIT(0, JKTIVT);
        PCM_PCICFG_QPI_INIT(1, JKTIVT);
        PCM_PCICFG_QPI_INIT(2, JKTIVT);
    }
    else if(cpu_model == PCM::HASWELLX || cpu_model == PCM::BDX_DE || cpu_model == PCM::BDX)
    {
        PCM_PCICFG_MC_INIT(0, 0, HSX)
        PCM_PCICFG_MC_INIT(0, 1, HSX)
        PCM_PCICFG_MC_INIT(0, 2, HSX)
        PCM_PCICFG_MC_INIT(0, 3, HSX)
        PCM_PCICFG_MC_INIT(1, 0, HSX)
        PCM_PCICFG_MC_INIT(1, 1, HSX)
        PCM_PCICFG_MC_INIT(1, 2, HSX)
        PCM_PCICFG_MC_INIT(1, 3, HSX)

        PCM_PCICFG_QPI_INIT(0, HSX);
        PCM_PCICFG_QPI_INIT(1, HSX);
        PCM_PCICFG_QPI_INIT(2, HSX);
    }
    else if(cpu_model == PCM::SKX)
    {
        PCM_PCICFG_MC_INIT(0, 0, SKX)
        PCM_PCICFG_MC_INIT(0, 1, SKX)
        PCM_PCICFG_MC_INIT(0, 2, SKX)
        PCM_PCICFG_MC_INIT(0, 3, SKX)
        PCM_PCICFG_MC_INIT(1, 0, SKX)
        PCM_PCICFG_MC_INIT(1, 1, SKX)
        PCM_PCICFG_MC_INIT(1, 2, SKX)
        PCM_PCICFG_MC_INIT(1, 3, SKX)

        PCM_PCICFG_QPI_INIT(0, SKX);
        PCM_PCICFG_QPI_INIT(1, SKX);
        PCM_PCICFG_QPI_INIT(2, SKX);

        PCM_PCICFG_M2M_INIT(0, SKX)
        PCM_PCICFG_M2M_INIT(1, SKX)
    }
    else if(cpu_model == PCM::KNL)
    {
        // 2 DDR4 Memory Controllers with 3 channels each
        PCM_PCICFG_MC_INIT(0, 0, KNL)
        PCM_PCICFG_MC_INIT(0, 1, KNL)
        PCM_PCICFG_MC_INIT(0, 2, KNL)
        PCM_PCICFG_MC_INIT(1, 0, KNL)
        PCM_PCICFG_MC_INIT(1, 1, KNL)
        PCM_PCICFG_MC_INIT(1, 2, KNL)

    // 8 MCDRAM (Multi-Channel [Stacked] DRAM) Memory Controllers
        PCM_PCICFG_EDC_INIT(0, ECLK, KNL)
        PCM_PCICFG_EDC_INIT(1, ECLK, KNL)
        PCM_PCICFG_EDC_INIT(2, ECLK, KNL)
        PCM_PCICFG_EDC_INIT(3, ECLK, KNL)
        PCM_PCICFG_EDC_INIT(4, ECLK, KNL)
        PCM_PCICFG_EDC_INIT(5, ECLK, KNL)
        PCM_PCICFG_EDC_INIT(6, ECLK, KNL)
        PCM_PCICFG_EDC_INIT(7, ECLK, KNL)
    }
    else
    {
        std::cout << "Error: Uncore PMU for processor with model id "<< cpu_model << " is not supported."<< std::endl;
        throw std::exception();
    }

#undef PCM_PCICFG_MC_INIT
#undef PCM_PCICFG_QPI_INIT
#undef PCM_PCICFG_EDC_INIT
#undef PCM_PCICFG_M2M_INIT
}

void ServerPCICFGUncore::initBuses(uint32 socket_, const PCM * pcm)
{
    const uint32 total_sockets_ = pcm->getNumSockets();

    if (M2MRegisterLocation.size())
    {
        initSocket2Bus(socket2M2Mbus, M2MRegisterLocation[0].first, M2MRegisterLocation[0].second, M2M_DEV_IDS, (uint32)sizeof(M2M_DEV_IDS) / sizeof(M2M_DEV_IDS[0]));
        if (total_sockets_ == socket2M2Mbus.size())
        {
            groupnr = socket2M2Mbus[socket_].first;
            M2Mbus = socket2M2Mbus[socket_].second;
        }
    }

    initSocket2Bus(socket2iMCbus, MCRegisterLocation[0][0].first, MCRegisterLocation[0][0].second, IMC_DEV_IDS, (uint32)sizeof(IMC_DEV_IDS) / sizeof(IMC_DEV_IDS[0]));

    if(total_sockets_ == socket2iMCbus.size())
    {
      if (total_sockets_ == socket2M2Mbus.size() && socket2iMCbus[socket_].first != socket2M2Mbus[socket_].first)
      {
          std::cerr << "PCM error: mismatching PCICFG group number for M2M and IMC perfmon devices." << std::endl;
          M2Mbus = -1;
      }
      groupnr = socket2iMCbus[socket_].first;
      iMCbus = socket2iMCbus[socket_].second;

    } else if(total_sockets_ <= 4)
    {
        iMCbus = getBusFromSocket(socket_);
        if(iMCbus < 0)
        {
            std::cerr << "Cannot find bus for socket "<< socket_ <<" on system with "<< total_sockets_ << " sockets."<< std::endl;
            throw std::exception();
        }
        else
        {
            std::cerr << "PCM Warning: the bus for socket "<< socket_ <<" on system with "<< total_sockets_ << " sockets could not find via PCI bus scan. Using cpubusno register. Bus = "<< iMCbus << std::endl;
        }
    }
    else
    {
        std::cerr << "Cannot find bus for socket "<< socket_ <<" on system with "<< total_sockets_ << " sockets."<< std::endl;
        throw std::exception();
    }

    if (total_sockets_ == 1) {
        /*
         * For single socket systems, do not worry at all about QPI ports.  This
         *  eliminates QPI LL programming error messages on single socket systems
         *  with BIOS that hides QPI performance counting PCI functions.  It also
         *  eliminates register programming that is not needed since no QPI traffic
         *  is possible with single socket systems.
         */
        return;
    }

#ifdef PCM_NOQPI
    return;
#endif

    if(cpu_model == PCM::SKX)
    {
        initSocket2Bus(socket2UPIbus, XPIRegisterLocation[0].first, XPIRegisterLocation[0].second, UPI_DEV_IDS, (uint32)sizeof(UPI_DEV_IDS) / sizeof(UPI_DEV_IDS[0]));
        if(total_sockets_ == socket2UPIbus.size())
        {
            UPIbus = socket2UPIbus[socket_].second;
            if(groupnr != socket2UPIbus[socket_].first)
            {
                UPIbus = -1;
                std::cerr << "PCM error: mismatching PCICFG group number for UPI and IMC perfmon devices." << std::endl;
            }
        }
        else
        {
            std::cerr << "PCM error: Did not find UPI perfmon device on every socket in a multisocket system." << std::endl;
        }
    }
    else
    {
        UPIbus = iMCbus;
    }
}

void ServerPCICFGUncore::initDirect(uint32 socket_, const PCM * pcm)
{
    {
        std::vector<std::shared_ptr<PciHandleType> > imcHandles;

        auto lastWorkingChannels = imcHandles.size();
        for (auto & ctrl: MCRegisterLocation)
        {
            for (auto & channel : ctrl)
            {
                PciHandleType * handle = createIntelPerfMonDevice(groupnr, iMCbus, channel.first, channel.second, true);
                if (handle) imcHandles.push_back(std::shared_ptr<PciHandleType>(handle));
            }
            if (imcHandles.size() > lastWorkingChannels)
            {
                num_imc_channels.push_back((uint32)(imcHandles.size() - lastWorkingChannels));
            }
            lastWorkingChannels = imcHandles.size();
        }

        for (auto & handle : imcHandles)
        {
            if (cpu_model == PCM::KNL) {
                imcPMUs.push_back(
                    UncorePMU(
                        std::make_shared<PCICFGRegister32>(handle, KNX_MC_CH_PCI_PMON_BOX_CTL_ADDR),
                        std::make_shared<PCICFGRegister32>(handle, KNX_MC_CH_PCI_PMON_CTL0_ADDR),
                        std::make_shared<PCICFGRegister32>(handle, KNX_MC_CH_PCI_PMON_CTL1_ADDR),
                        std::make_shared<PCICFGRegister32>(handle, KNX_MC_CH_PCI_PMON_CTL2_ADDR),
                        std::make_shared<PCICFGRegister32>(handle, KNX_MC_CH_PCI_PMON_CTL3_ADDR),
                        std::make_shared<PCICFGRegister64>(handle, KNX_MC_CH_PCI_PMON_CTR0_ADDR),
                        std::make_shared<PCICFGRegister64>(handle, KNX_MC_CH_PCI_PMON_CTR1_ADDR),
                        std::make_shared<PCICFGRegister64>(handle, KNX_MC_CH_PCI_PMON_CTR2_ADDR),
                        std::make_shared<PCICFGRegister64>(handle, KNX_MC_CH_PCI_PMON_CTR3_ADDR),
                        std::make_shared<PCICFGRegister32>(handle, KNX_MC_CH_PCI_PMON_FIXED_CTL_ADDR),
                        std::make_shared<PCICFGRegister64>(handle, KNX_MC_CH_PCI_PMON_FIXED_CTR_ADDR))
                );
            }
            else {
                imcPMUs.push_back(
                    UncorePMU(
                        std::make_shared<PCICFGRegister32>(handle, XPF_MC_CH_PCI_PMON_BOX_CTL_ADDR),
                        std::make_shared<PCICFGRegister32>(handle, XPF_MC_CH_PCI_PMON_CTL0_ADDR),
                        std::make_shared<PCICFGRegister32>(handle, XPF_MC_CH_PCI_PMON_CTL1_ADDR),
                        std::make_shared<PCICFGRegister32>(handle, XPF_MC_CH_PCI_PMON_CTL2_ADDR),
                        std::make_shared<PCICFGRegister32>(handle, XPF_MC_CH_PCI_PMON_CTL3_ADDR),
                        std::make_shared<PCICFGRegister64>(handle, XPF_MC_CH_PCI_PMON_CTR0_ADDR),
                        std::make_shared<PCICFGRegister64>(handle, XPF_MC_CH_PCI_PMON_CTR1_ADDR),
                        std::make_shared<PCICFGRegister64>(handle, XPF_MC_CH_PCI_PMON_CTR2_ADDR),
                        std::make_shared<PCICFGRegister64>(handle, XPF_MC_CH_PCI_PMON_CTR3_ADDR),
                        std::make_shared<PCICFGRegister32>(handle, XPF_MC_CH_PCI_PMON_FIXED_CTL_ADDR),
                        std::make_shared<PCICFGRegister64>(handle, XPF_MC_CH_PCI_PMON_FIXED_CTR_ADDR))
                );
            }
        }
    }

    if (imcPMUs.empty())
    {
        std::cerr << "PCM error: no memory controllers found." << std::endl;
        throw std::exception();
    }

    if (cpu_model == PCM::KNL)
    {
        std::vector<std::shared_ptr<PciHandleType> > edcHandles;

        for (auto & reg : EDCRegisterLocation)
        {
            PciHandleType * handle = createIntelPerfMonDevice(groupnr, iMCbus, reg.first, reg.second, true);
            if (handle) edcHandles.push_back(std::shared_ptr<PciHandleType>(handle));
        }

        for (auto & handle : edcHandles)
        {
            edcPMUs.push_back(
                UncorePMU(
                    std::make_shared<PCICFGRegister32>(handle, KNX_EDC_CH_PCI_PMON_BOX_CTL_ADDR),
                    std::make_shared<PCICFGRegister32>(handle, KNX_EDC_CH_PCI_PMON_CTL0_ADDR),
                    std::make_shared<PCICFGRegister32>(handle, KNX_EDC_CH_PCI_PMON_CTL1_ADDR),
                    std::make_shared<PCICFGRegister32>(handle, KNX_EDC_CH_PCI_PMON_CTL2_ADDR),
                    std::make_shared<PCICFGRegister32>(handle, KNX_EDC_CH_PCI_PMON_CTL3_ADDR),
                    std::make_shared<PCICFGRegister64>(handle, KNX_EDC_CH_PCI_PMON_CTR0_ADDR),
                    std::make_shared<PCICFGRegister64>(handle, KNX_EDC_CH_PCI_PMON_CTR1_ADDR),
                    std::make_shared<PCICFGRegister64>(handle, KNX_EDC_CH_PCI_PMON_CTR2_ADDR),
                    std::make_shared<PCICFGRegister64>(handle, KNX_EDC_CH_PCI_PMON_CTR3_ADDR),
                    std::make_shared<PCICFGRegister32>(handle, KNX_EDC_CH_PCI_PMON_FIXED_CTL_ADDR),
                    std::make_shared<PCICFGRegister64>(handle, KNX_EDC_CH_PCI_PMON_FIXED_CTR_ADDR))
            );
        }
    }

    {
        std::vector<std::shared_ptr<PciHandleType> > m2mHandles;

        if (M2Mbus >= 0)
        {
            for (auto & reg : M2MRegisterLocation)
            {
                PciHandleType * handle = createIntelPerfMonDevice(groupnr, M2Mbus, reg.first, reg.second, true);
                if (handle) m2mHandles.push_back(std::shared_ptr<PciHandleType>(handle));
            }
        }

        for (auto & handle : m2mHandles)
        {
            m2mPMUs.push_back(
                UncorePMU(
                    std::make_shared<PCICFGRegister32>(handle, M2M_PCI_PMON_BOX_CTL_ADDR),
                    std::make_shared<PCICFGRegister32>(handle, M2M_PCI_PMON_CTL0_ADDR),
                    std::make_shared<PCICFGRegister32>(handle, M2M_PCI_PMON_CTL1_ADDR),
                    std::make_shared<PCICFGRegister32>(handle, M2M_PCI_PMON_CTL2_ADDR),
                    std::make_shared<PCICFGRegister32>(handle, M2M_PCI_PMON_CTL3_ADDR),
                    std::make_shared<PCICFGRegister64>(handle, M2M_PCI_PMON_CTR0_ADDR),
                    std::make_shared<PCICFGRegister64>(handle, M2M_PCI_PMON_CTR1_ADDR),
                    std::make_shared<PCICFGRegister64>(handle, M2M_PCI_PMON_CTR2_ADDR),
                    std::make_shared<PCICFGRegister64>(handle, M2M_PCI_PMON_CTR3_ADDR)
                )
            );
        }
    }

    if (pcm->getNumSockets() == 1) {
        /*
         * For single socket systems, do not worry at all about QPI ports.  This
         *  eliminates QPI LL programming error messages on single socket systems
         *  with BIOS that hides QPI performance counting PCI functions.  It also
         *  eliminates register programming that is not needed since no QPI traffic
         *  is possible with single socket systems.
         */
        xpiPMUs.clear();
        return;
    }

#ifdef PCM_NOQPI
    xpiPMUs.clear();
    std::cerr << getNumMC() <<" memory controllers detected with total number of "<< imcPMUs.size() <<" channels. " <<
                 m2mPMUs.size() << " M2M (mesh to memory) blocks detected."<< std::endl;
    return;
#endif

    std::vector<std::shared_ptr<PciHandleType> > qpiLLHandles;
    auto xPI = pcm->xPI();
    try
    {
        for (size_t i = 0; i < XPIRegisterLocation.size(); ++i)
        {
            PciHandleType * handle = createIntelPerfMonDevice(groupnr, UPIbus, XPIRegisterLocation[i].first, XPIRegisterLocation[i].second, true);
            if (handle)
                qpiLLHandles.push_back(std::shared_ptr<PciHandleType>(handle));
            else
            {
                if (i == 0 || i == 1)
                {
                    std::cerr << "ERROR: " << xPI << " LL monitoring device (" << std::hex << groupnr << ":" << UPIbus << ":" << XPIRegisterLocation[i].first << ":" <<
                        XPIRegisterLocation[i].second << ") is missing. The " << xPI << " statistics will be incomplete or missing." << std::dec << std::endl;
                }
                else if (pcm->getCPUBrandString().find("E7") != std::string::npos) // Xeon E7
                {
                    std::cerr << "ERROR: " << xPI << " LL performance monitoring device for the third " << xPI << " link was not found on " << pcm->getCPUBrandString() <<
                        " processor in socket " << socket_ << ". Possibly BIOS hides the device. The " << xPI << " statistics will be incomplete or missing." << std::endl;
                }
            }
        }
    }
    catch (...)
    {
        std::cerr << "PCM Error: can not create " << xPI << " LL handles." <<std::endl;
        throw std::exception();
    }

    for (auto & handle : qpiLLHandles)
    {
        if (cpu_model == PCM::SKX)
        {
            xpiPMUs.push_back(
                UncorePMU(
                    std::make_shared<PCICFGRegister32>(handle, U_L_PCI_PMON_BOX_CTL_ADDR),
                    std::make_shared<PCICFGRegister32>(handle, U_L_PCI_PMON_CTL0_ADDR),
                    std::make_shared<PCICFGRegister32>(handle, U_L_PCI_PMON_CTL1_ADDR),
                    std::make_shared<PCICFGRegister32>(handle, U_L_PCI_PMON_CTL2_ADDR),
                    std::make_shared<PCICFGRegister32>(handle, U_L_PCI_PMON_CTL3_ADDR),
                    std::make_shared<PCICFGRegister64>(handle, U_L_PCI_PMON_CTR0_ADDR),
                    std::make_shared<PCICFGRegister64>(handle, U_L_PCI_PMON_CTR1_ADDR),
                    std::make_shared<PCICFGRegister64>(handle, U_L_PCI_PMON_CTR2_ADDR),
                    std::make_shared<PCICFGRegister64>(handle, U_L_PCI_PMON_CTR3_ADDR)
                    )
            );
        }
        else
        {
            xpiPMUs.push_back(
                UncorePMU(
                    std::make_shared<PCICFGRegister32>(handle, Q_P_PCI_PMON_BOX_CTL_ADDR),
                    std::make_shared<PCICFGRegister32>(handle, Q_P_PCI_PMON_CTL0_ADDR),
                    std::make_shared<PCICFGRegister32>(handle, Q_P_PCI_PMON_CTL1_ADDR),
                    std::make_shared<PCICFGRegister32>(handle, Q_P_PCI_PMON_CTL2_ADDR),
                    std::make_shared<PCICFGRegister32>(handle, Q_P_PCI_PMON_CTL3_ADDR),
                    std::make_shared<PCICFGRegister64>(handle, Q_P_PCI_PMON_CTR0_ADDR),
                    std::make_shared<PCICFGRegister64>(handle, Q_P_PCI_PMON_CTR1_ADDR),
                    std::make_shared<PCICFGRegister64>(handle, Q_P_PCI_PMON_CTR2_ADDR),
                    std::make_shared<PCICFGRegister64>(handle, Q_P_PCI_PMON_CTR3_ADDR)
                    )
            );
        }
    }
}


#ifdef PCM_USE_PERF
class PerfVirtualDummyUnitControlRegister : public HWRegister
{
    uint64 lastValue;
public:
    PerfVirtualDummyUnitControlRegister() : lastValue(0) {}
    void operator = (uint64 val) override
    {
        lastValue = val;
    }
    operator uint64 () override
    {
        return lastValue;
    }
};

class PerfVirtualFilterRegister;

class PerfVirtualControlRegister : public HWRegister
{
    friend class PerfVirtualCounterRegister;
    friend class PerfVirtualFilterRegister;
    int fd;
    int socket;
    int pmuID;
    perf_event_attr event;
    bool fixed;
    void close()
    {
        if (fd >= 0)
        {
            ::close(fd);
            fd = -1;
        }
    }
public:
    PerfVirtualControlRegister(int socket_, int pmuID_, bool fixed_ = false) :
        fd(-1),
        socket(socket_),
        pmuID(pmuID_),
        fixed(fixed_)
    {
        event = PCM_init_perf_event_attr(false);
        event.type = pmuID;
    }
    void operator = (uint64 val) override
    {
        close();
        event.config = fixed ? 0xff : val;
        const auto core = PCM::getInstance()->socketRefCore[socket];
        if ((fd = syscall(SYS_perf_event_open, &event, -1, core, -1, 0)) <= 0)
        {
            std::cerr << "Linux Perf: Error on programming PMU " << pmuID << ":  " << strerror(errno) << std::endl;
            std::cerr << "config: 0x" << std::hex << event.config << " config1: 0x" << event.config1 << " config2: 0x" << event.config2 << std::dec << std::endl;
            if (errno == 24) std::cerr << "try executing 'ulimit -n 10000' to increase the limit on the number of open files." << std::endl;
            return;
        }
    }
    operator uint64 () override
    {
        return event.config;
    }
    ~PerfVirtualControlRegister()
    {
        close();
    }
    int getFD() const { return fd; }
    int getPMUID() const { return pmuID; }
};

class PerfVirtualCounterRegister : public HWRegister
{
    std::shared_ptr<PerfVirtualControlRegister> controlReg;
public:
    PerfVirtualCounterRegister(const std::shared_ptr<PerfVirtualControlRegister> & controlReg_) : controlReg(controlReg_)
    {
    }
    void operator = (uint64 /* val */) override
    {
        // no-op
    }
    operator uint64 () override
    {
        uint64 result = 0;
        if (controlReg.get() && (controlReg->getFD() >= 0))
        {
            int status = ::read(controlReg->getFD(), &result, sizeof(result));
            if (status != sizeof(result))
            {
                std::cerr << "PCM Error: failed to read from Linux perf handle " << controlReg->getFD() << " PMU " << controlReg->getPMUID() << std::endl;
            }
        }
        return result;
    }
};

class PerfVirtualFilterRegister : public HWRegister
{
    uint64 lastValue;
    std::array<std::shared_ptr<PerfVirtualControlRegister>, 4> controlRegs;
    int filterNr;
public:
    PerfVirtualFilterRegister(std::array<std::shared_ptr<PerfVirtualControlRegister>, 4> & controlRegs_, int filterNr_) :
            lastValue(0),
            controlRegs(controlRegs_),
            filterNr(filterNr_)
    {
    }
    void operator = (uint64 val) override
    {
        lastValue = val;
        for (auto & ctl: controlRegs)
        {
            union {
                uint64 config1;
                uint32 config1HL[2];
            } cvt;
            cvt.config1 = ctl->event.config1;
	    cvt.config1HL[filterNr] = val;
	    ctl->event.config1 = cvt.config1;
        }
    }
    operator uint64 () override
    {
        return lastValue;
    }
};

std::vector<int> enumeratePerfPMUs(const std::string & type, int max_id)
{
    auto getPerfPMUID = [](const std::string & type, int num)
    {
        int id = -1;
        std::ostringstream pmuIDPath(std::ostringstream::out);
        pmuIDPath << std::string("/sys/bus/event_source/devices/uncore_") << type;
        if (num != -1)
        {
            pmuIDPath << "_" << num;
        }
        pmuIDPath << "/type";
        const std::string pmuIDStr = readSysFS(pmuIDPath.str().c_str(), true);
        if (pmuIDStr.size())
        {
            id = std::atoi(pmuIDStr.c_str());
        }
        return id;
    };
    std::vector<int> ids;
    for (int i = -1; i < max_id; ++i)
    {
        int pmuID = getPerfPMUID(type, i);
        if (pmuID > 0)
        {
            // std::cout << "DEBUG: " << type << " pmu id "<< pmuID << " found" << std::endl;
            ids.push_back(pmuID);
        }
    }
    return ids;
}

void populatePerfPMUs(unsigned socket_, const std::vector<int> & ids, std::vector<UncorePMU> & pmus, bool fixed, bool filter0, bool filter1)
{
    for (const auto & id : ids)
    {
        std::array<std::shared_ptr<PerfVirtualControlRegister>, 4> controlRegs = {
            std::make_shared<PerfVirtualControlRegister>(socket_, id),
                    std::make_shared<PerfVirtualControlRegister>(socket_, id),
                    std::make_shared<PerfVirtualControlRegister>(socket_, id),
                    std::make_shared<PerfVirtualControlRegister>(socket_, id)
        };
        std::shared_ptr<PerfVirtualCounterRegister> counterReg0 = std::make_shared<PerfVirtualCounterRegister>(controlRegs[0]);
        std::shared_ptr<PerfVirtualCounterRegister> counterReg1 = std::make_shared<PerfVirtualCounterRegister>(controlRegs[1]);
        std::shared_ptr<PerfVirtualCounterRegister> counterReg2 = std::make_shared<PerfVirtualCounterRegister>(controlRegs[2]);
        std::shared_ptr<PerfVirtualCounterRegister> counterReg3 = std::make_shared<PerfVirtualCounterRegister>(controlRegs[3]);
        std::shared_ptr<PerfVirtualControlRegister> fixedControlReg = std::make_shared<PerfVirtualControlRegister>(socket_, id, true);
        std::shared_ptr<PerfVirtualCounterRegister> fixedCounterReg = std::make_shared<PerfVirtualCounterRegister>(fixedControlReg);
        std::shared_ptr<PerfVirtualFilterRegister> filterReg0 = std::make_shared<PerfVirtualFilterRegister>(controlRegs, 0);
        std::shared_ptr<PerfVirtualFilterRegister> filterReg1 = std::make_shared<PerfVirtualFilterRegister>(controlRegs, 1);
        pmus.push_back(
            UncorePMU(
                std::make_shared<PerfVirtualDummyUnitControlRegister>(),
                controlRegs[0],
                controlRegs[1],
                controlRegs[2],
                controlRegs[3],
                counterReg0,
                counterReg1,
                counterReg2,
                counterReg3,
                fixed ? fixedControlReg : std::shared_ptr<HWRegister>(),
                fixed ? fixedCounterReg : std::shared_ptr<HWRegister>(),
                filter0 ? filterReg0 : std::shared_ptr<HWRegister>(),
                filter1 ? filterReg1 : std::shared_ptr<HWRegister>()
            )
        );
    }
}
#endif

void ServerPCICFGUncore::initPerf(uint32 socket_, const PCM * pcm)
{
#ifdef PCM_USE_PERF
    auto imcIDs = enumeratePerfPMUs("imc", 100);
    auto m2mIDs = enumeratePerfPMUs("m2m", 100);
    auto haIDs = enumeratePerfPMUs("ha", 100);
    auto numMemControllers = std::max(m2mIDs.size(), haIDs.size());
    for (size_t i = 0; i < numMemControllers; ++i)
    {
        const int channelsPerController = imcIDs.size() / numMemControllers;
        num_imc_channels.push_back(channelsPerController);
    }
    populatePerfPMUs(socket_, imcIDs, imcPMUs, true);
    populatePerfPMUs(socket_, m2mIDs, m2mPMUs, false);
    populatePerfPMUs(socket_, enumeratePerfPMUs("qpi", 100), xpiPMUs, false);
    populatePerfPMUs(socket_, enumeratePerfPMUs("upi", 100), xpiPMUs, false);
#endif
}

size_t ServerPCICFGUncore::getNumMCChannels(const uint32 controller) const
{
    if (controller < num_imc_channels.size())
    {
        return num_imc_channels[controller];
    }
    return 0;
}

ServerPCICFGUncore::~ServerPCICFGUncore()
{
}


void ServerPCICFGUncore::programServerUncoreMemoryMetrics(int rankA, int rankB, bool PMM)
{
    PCM * pcm = PCM::getInstance();
    uint32 MCCntConfig[4] = {0,0,0,0};
    uint32 EDCCntConfig[4] = {0,0,0,0};
    if(rankA < 0 && rankB < 0)
    {
        switch(cpu_model)
        {
        case PCM::KNL:
            MCCntConfig[0] = MC_CH_PCI_PMON_CTL_EVENT(0x03) + MC_CH_PCI_PMON_CTL_UMASK(1);  // monitor reads on counter 0: CAS.RD
            MCCntConfig[1] = MC_CH_PCI_PMON_CTL_EVENT(0x03) + MC_CH_PCI_PMON_CTL_UMASK(2);  // monitor reads on counter 1: CAS.WR
            EDCCntConfig[0] = MC_CH_PCI_PMON_CTL_EVENT(0x01) + MC_CH_PCI_PMON_CTL_UMASK(1);  // monitor reads on counter 0: RPQ
            EDCCntConfig[1] = MC_CH_PCI_PMON_CTL_EVENT(0x02) + MC_CH_PCI_PMON_CTL_UMASK(1);  // monitor reads on counter 1: WPQ
            break;
        default:
            MCCntConfig[0] = MC_CH_PCI_PMON_CTL_EVENT(0x04) + MC_CH_PCI_PMON_CTL_UMASK(3);  // monitor reads on counter 0: CAS_COUNT.RD
            MCCntConfig[1] = MC_CH_PCI_PMON_CTL_EVENT(0x04) + MC_CH_PCI_PMON_CTL_UMASK(12); // monitor writes on counter 1: CAS_COUNT.WR
            if (PMM)
            {
                if (pcm->PMMTrafficMetricsAvailable())
                {
                    MCCntConfig[2] = MC_CH_PCI_PMON_CTL_EVENT(0xe3); // monitor PMM_RDQ_REQUESTS on counter 2
                    MCCntConfig[3] = MC_CH_PCI_PMON_CTL_EVENT(0xe7); // monitor PMM_WPQ_REQUESTS on counter 3
                }
                else
                {
                    std::cerr << "PCM Error: PMM metrics are not available on your platform" << std::endl;
                    return;
                }
            }
            else
            {
                MCCntConfig[2] = MC_CH_PCI_PMON_CTL_EVENT(0x04) + MC_CH_PCI_PMON_CTL_UMASK(2);  // monitor partial writes on counter 2: CAS_COUNT.RD_UNDERFILL,
            }
        }
    } else {
        switch(cpu_model)
        {
        case PCM::IVYTOWN:
            MCCntConfig[0] = MC_CH_PCI_PMON_CTL_EVENT((0xb0 + rankA)) + MC_CH_PCI_PMON_CTL_UMASK(0xff); // RD_CAS_RANK(rankA) all banks
            MCCntConfig[1] = MC_CH_PCI_PMON_CTL_EVENT((0xb8 + rankA)) + MC_CH_PCI_PMON_CTL_UMASK(0xff); // WR_CAS_RANK(rankA) all banks
            MCCntConfig[2] = MC_CH_PCI_PMON_CTL_EVENT((0xb0 + rankB)) + MC_CH_PCI_PMON_CTL_UMASK(0xff); // RD_CAS_RANK(rankB) all banks
            MCCntConfig[3] = MC_CH_PCI_PMON_CTL_EVENT((0xb8 + rankB)) + MC_CH_PCI_PMON_CTL_UMASK(0xff); // WR_CAS_RANK(rankB) all banks
            break;
        case PCM::HASWELLX:
        case PCM::BDX_DE:
        case PCM::BDX:
        case PCM::SKX:
            MCCntConfig[0] = MC_CH_PCI_PMON_CTL_EVENT((0xb0 + rankA)) + MC_CH_PCI_PMON_CTL_UMASK(16); // RD_CAS_RANK(rankA) all banks
            MCCntConfig[1] = MC_CH_PCI_PMON_CTL_EVENT((0xb8 + rankA)) + MC_CH_PCI_PMON_CTL_UMASK(16); // WR_CAS_RANK(rankA) all banks
            MCCntConfig[2] = MC_CH_PCI_PMON_CTL_EVENT((0xb0 + rankB)) + MC_CH_PCI_PMON_CTL_UMASK(16); // RD_CAS_RANK(rankB) all banks
            MCCntConfig[3] = MC_CH_PCI_PMON_CTL_EVENT((0xb8 + rankB)) + MC_CH_PCI_PMON_CTL_UMASK(16); // WR_CAS_RANK(rankB) all banks
            break;
        case PCM::KNL:
            MCCntConfig[0] = MC_CH_PCI_PMON_CTL_EVENT(0x03) + MC_CH_PCI_PMON_CTL_UMASK(1);  // monitor reads on counter 0: CAS.RD
            MCCntConfig[1] = MC_CH_PCI_PMON_CTL_EVENT(0x03) + MC_CH_PCI_PMON_CTL_UMASK(2);  // monitor reads on counter 1: CAS.WR
            EDCCntConfig[0] = MC_CH_PCI_PMON_CTL_EVENT(0x01) + MC_CH_PCI_PMON_CTL_UMASK(1);  // monitor reads on counter 0: RPQ
            EDCCntConfig[1] = MC_CH_PCI_PMON_CTL_EVENT(0x02) + MC_CH_PCI_PMON_CTL_UMASK(1);  // monitor reads on counter 1: WPQ
            break;
        default:
            std::cerr << "PCM Error: your processor "<< pcm->getCPUBrandString() << " model "<< cpu_model << " does not support the requred performance events "<< std::endl;
            return;
        }
    }
    programIMC(MCCntConfig);
    if(cpu_model == PCM::KNL) programEDC(EDCCntConfig);

    programM2M();

    xpiPMUs.clear(); // no QPI events used
    return;
}

void ServerPCICFGUncore::program()
{
    PCM * pcm = PCM::getInstance();
    uint32 MCCntConfig[4] = {0, 0, 0, 0};
    uint32 EDCCntConfig[4] = {0, 0, 0, 0};
    switch(cpu_model)
    {
    case PCM::KNL:
        MCCntConfig[0] = MC_CH_PCI_PMON_CTL_EVENT(0x03) + MC_CH_PCI_PMON_CTL_UMASK(1);  // monitor reads on counter 0: CAS_COUNT.RD
        MCCntConfig[1] = MC_CH_PCI_PMON_CTL_EVENT(0x03) + MC_CH_PCI_PMON_CTL_UMASK(2); // monitor writes on counter 1: CAS_COUNT.WR
        EDCCntConfig[0] = MC_CH_PCI_PMON_CTL_EVENT(0x01) + MC_CH_PCI_PMON_CTL_UMASK(1);  // monitor reads on counter 0: RPQ
        EDCCntConfig[1] = MC_CH_PCI_PMON_CTL_EVENT(0x02) + MC_CH_PCI_PMON_CTL_UMASK(1);  // monitor reads on counter 1: WPQ
        break;
    default:
        MCCntConfig[0] = MC_CH_PCI_PMON_CTL_EVENT(0x04) + MC_CH_PCI_PMON_CTL_UMASK(3);  // monitor reads on counter 0: CAS_COUNT.RD
        MCCntConfig[1] = MC_CH_PCI_PMON_CTL_EVENT(0x04) + MC_CH_PCI_PMON_CTL_UMASK(12); // monitor writes on counter 1: CAS_COUNT.WR
        if (pcm->PMMTrafficMetricsAvailable())
        {
            MCCntConfig[2] = MC_CH_PCI_PMON_CTL_EVENT(0xe3); // monitor PMM_RDQ_REQUESTS on counter 2
            MCCntConfig[3] = MC_CH_PCI_PMON_CTL_EVENT(0xe7); // monitor PMM_WPQ_REQUESTS on counter 3
        }
    }

    programIMC(MCCntConfig);
    if(cpu_model == PCM::KNL) programEDC(EDCCntConfig);

    uint32 event[4];
    if(cpu_model == PCM::SKX)
    {
        // monitor TxL0_POWER_CYCLES
        event[0] = Q_P_PCI_PMON_CTL_EVENT(0x26);
        // monitor RxL_FLITS.ALL_DATA on counter 1
        event[1] = Q_P_PCI_PMON_CTL_EVENT(0x03) + Q_P_PCI_PMON_CTL_UMASK(0xF);
        // monitor TxL_FLITS.NON_DATA+ALL_DATA on counter 2
        event[2] = Q_P_PCI_PMON_CTL_EVENT(0x02) + Q_P_PCI_PMON_CTL_UMASK((0x97|0x0F));
        // monitor UPI CLOCKTICKS
        event[3] = Q_P_PCI_PMON_CTL_EVENT(0x01);
    }
    else
    {
        // monitor DRS data received on counter 0: RxL_FLITS_G1.DRS_DATA
        event[0] = Q_P_PCI_PMON_CTL_EVENT(0x02) + Q_P_PCI_PMON_CTL_EVENT_EXT + Q_P_PCI_PMON_CTL_UMASK(8);
        // monitor NCB data received on counter 1: RxL_FLITS_G2.NCB_DATA
        event[1] = Q_P_PCI_PMON_CTL_EVENT(0x03) + Q_P_PCI_PMON_CTL_EVENT_EXT + Q_P_PCI_PMON_CTL_UMASK(4);
        // monitor outgoing data+nondata flits on counter 2: TxL_FLITS_G0.DATA + TxL_FLITS_G0.NON_DATA
        event[2] = Q_P_PCI_PMON_CTL_EVENT(0x00) + Q_P_PCI_PMON_CTL_UMASK(6);
        // monitor QPI clocks
        event[3] = Q_P_PCI_PMON_CTL_EVENT(0x14); // QPI clocks (CLOCKTICKS)
    }
    programXPI(event);
}

void ServerPCICFGUncore::programXPI(const uint32 * event)
{
    const uint32 extra = (cpu_model == PCM::SKX) ? UNC_PMON_UNIT_CTL_RSV : UNC_PMON_UNIT_CTL_FRZ_EN;
    for (uint32 i = 0; i < (uint32)xpiPMUs.size(); ++i)
    {
        // QPI LL PMU

        // freeze enable
        *xpiPMUs[i].unitControl = extra;
        if ((extra & UNC_PMON_UNIT_CTL_VALID_BITS_MASK) != (*xpiPMUs[i].unitControl & UNC_PMON_UNIT_CTL_VALID_BITS_MASK))
        {
            std::cout << "Link " << (i + 1) << " is disabled" << std::endl;
            xpiPMUs[i].unitControl = NULL;
            continue;
        }
        // freeze
        *xpiPMUs[i].unitControl = extra + UNC_PMON_UNIT_CTL_FRZ;

#ifdef PCM_UNCORE_PMON_BOX_CHECK_STATUS
        uint32 val = *xpiPMUs[i].unitControl;
        if ((val & UNC_PMON_UNIT_CTL_VALID_BITS_MASK) != (extra + UNC_PMON_UNIT_CTL_FRZ))
        {
            std::cerr << "ERROR: QPI LL counter programming seems not to work. Q_P" << i << "_PCI_PMON_BOX_CTL=0x" << std::hex << val << std::endl;
            std::cerr << "       Please see BIOS options to enable the export of performance monitoring devices (devices 8 and 9: function 2)." << std::endl;
        }
#endif

        for (int cnt = 0; cnt < 4; ++cnt)
        {
            // enable counter
            *xpiPMUs[i].counterControl[cnt] = Q_P_PCI_PMON_CTL_EN;
            *xpiPMUs[i].counterControl[cnt] = Q_P_PCI_PMON_CTL_EN + event[cnt];
        }

        // reset counters values
        *xpiPMUs[i].unitControl = extra + UNC_PMON_UNIT_CTL_FRZ + UNC_PMON_UNIT_CTL_RST_COUNTERS;

        // unfreeze counters
        *xpiPMUs[i].unitControl = extra;
    }
    cleanupQPIHandles();
}

void ServerPCICFGUncore::cleanupQPIHandles()
{
    for(auto i = xpiPMUs.begin(); i != xpiPMUs.end(); ++i)
    {
        if (!i->unitControl.get()) // NULL
        {
            xpiPMUs.erase(i);
            cleanupQPIHandles();
            return;
        }
    }
}

void ServerPCICFGUncore::cleanupPMUs()
{
    for (auto & pmu : xpiPMUs)
    {
        pmu.cleanup();
    }
    for (auto & pmu : imcPMUs)
    {
        pmu.cleanup();
    }
    for (auto & pmu : edcPMUs)
    {
        pmu.cleanup();
    }
    for (auto & pmu : m2mPMUs)
    {
        pmu.cleanup();
    }
}

uint64 ServerPCICFGUncore::getImcReads()
{
    return getImcReadsForChannels((uint32)0, (uint32)imcPMUs.size());
}

uint64 ServerPCICFGUncore::getImcReadsForController(uint32 controller)
{
    assert(controller < num_imc_channels.size());
    uint32 beginChannel = 0;
    for (uint32 i = 0; i < controller; ++i)
    {
        beginChannel += num_imc_channels[i];
    }
    const uint32 endChannel = beginChannel + num_imc_channels[controller];
    return getImcReadsForChannels(beginChannel, endChannel);
}

uint64 ServerPCICFGUncore::getImcReadsForChannels(uint32 beginChannel, uint32 endChannel)
{
    uint64 result = 0;
    for (uint32 i = beginChannel; i < endChannel && i < imcPMUs.size(); ++i)
    {
        result += getMCCounter(i, 0);
    }
    return result;
}

uint64 ServerPCICFGUncore::getImcWrites()
{
    uint64 result = 0;
    for (uint32 i = 0; i < (uint32)imcPMUs.size(); ++i)
    {
        result += getMCCounter(i, 1);
    }

    return result;
}

uint64 ServerPCICFGUncore::getPMMReads()
{
    uint64 result = 0;
    for (uint32 i = 0; i < (uint32)imcPMUs.size(); ++i)
    {
        result += getMCCounter(i, 2);
    }
    return result;
}

uint64 ServerPCICFGUncore::getPMMWrites()
{
    uint64 result = 0;
    for (uint32 i = 0; i < (uint32)imcPMUs.size(); ++i)
    {
        result += getMCCounter(i, 3);
    }
    return result;
}

uint64 ServerPCICFGUncore::getEdcReads()
{
    uint64 result = 0;

    for (auto & pmu: edcPMUs)
    {
        result += *pmu.counterValue[0];
    }

    return result;
}

uint64 ServerPCICFGUncore::getEdcWrites()
{
    uint64 result = 0;

    for (auto & pmu : edcPMUs)
    {
        result += *pmu.counterValue[1];
    }

    return result;
}

uint64 ServerPCICFGUncore::getIncomingDataFlits(uint32 port)
{
    uint64 drs = 0, ncb = 0;

    if (port >= (uint32)xpiPMUs.size())
        return 0;

    if(cpu_model != PCM::SKX)
    {
        drs = *xpiPMUs[port].counterValue[0];
    }
    ncb = *xpiPMUs[port].counterValue[1];

    return drs + ncb;
}

uint64 ServerPCICFGUncore::getOutgoingFlits(uint32 port)
{
    return getQPILLCounter(port,2);
}

uint64 ServerPCICFGUncore::getUPIL0TxCycles(uint32 port)
{
    if(cpu_model == PCM::SKX)
        return getQPILLCounter(port,0);
    return 0;
}

void ServerPCICFGUncore::program_power_metrics(int mc_profile)
{
    uint32 xPIEvents[4] = {
        (uint32)Q_P_PCI_PMON_CTL_EVENT((cpu_model == PCM::SKX ? 0x27 : 0x0D)), // L0p Tx Cycles (TxL0P_POWER_CYCLES)
        0, // event not used
        (uint32)Q_P_PCI_PMON_CTL_EVENT((cpu_model == PCM::SKX ? 0x21 : 0x12)), // L1 Cycles (L1_POWER_CYCLES)
        (uint32)Q_P_PCI_PMON_CTL_EVENT((cpu_model == PCM::SKX ? 0x01 : 0x14)) // QPI/UPI clocks (CLOCKTICKS)
    };
    programXPI(xPIEvents);

    uint32 MCCntConfig[4] = {0,0,0,0};
    switch(mc_profile)
    {
        case 0: // POWER_CKE_CYCLES.RANK0 and POWER_CKE_CYCLES.RANK1
            MCCntConfig[0] = MC_CH_PCI_PMON_CTL_EVENT(0x83) + MC_CH_PCI_PMON_CTL_UMASK(1) + MC_CH_PCI_PMON_CTL_INVERT + MC_CH_PCI_PMON_CTL_THRESH(1);
            MCCntConfig[1] = MC_CH_PCI_PMON_CTL_EVENT(0x83) + MC_CH_PCI_PMON_CTL_UMASK(1) + MC_CH_PCI_PMON_CTL_THRESH(1) + MC_CH_PCI_PMON_CTL_EDGE_DET;
            MCCntConfig[2] = MC_CH_PCI_PMON_CTL_EVENT(0x83) + MC_CH_PCI_PMON_CTL_UMASK(2) + MC_CH_PCI_PMON_CTL_INVERT + MC_CH_PCI_PMON_CTL_THRESH(1);
            MCCntConfig[3] = MC_CH_PCI_PMON_CTL_EVENT(0x83) + MC_CH_PCI_PMON_CTL_UMASK(2) + MC_CH_PCI_PMON_CTL_THRESH(1) + MC_CH_PCI_PMON_CTL_EDGE_DET;
            break;
        case  1: // POWER_CKE_CYCLES.RANK2 and POWER_CKE_CYCLES.RANK3
            MCCntConfig[0] = MC_CH_PCI_PMON_CTL_EVENT(0x83) + MC_CH_PCI_PMON_CTL_UMASK(4) + MC_CH_PCI_PMON_CTL_INVERT + MC_CH_PCI_PMON_CTL_THRESH(1);
            MCCntConfig[1] = MC_CH_PCI_PMON_CTL_EVENT(0x83) + MC_CH_PCI_PMON_CTL_UMASK(4) + MC_CH_PCI_PMON_CTL_THRESH(1) + MC_CH_PCI_PMON_CTL_EDGE_DET;
            MCCntConfig[2] = MC_CH_PCI_PMON_CTL_EVENT(0x83) + MC_CH_PCI_PMON_CTL_UMASK(8) + MC_CH_PCI_PMON_CTL_INVERT + MC_CH_PCI_PMON_CTL_THRESH(1);
            MCCntConfig[3] = MC_CH_PCI_PMON_CTL_EVENT(0x83) + MC_CH_PCI_PMON_CTL_UMASK(8) + MC_CH_PCI_PMON_CTL_THRESH(1) + MC_CH_PCI_PMON_CTL_EDGE_DET;
            break;
        case 2: // POWER_CKE_CYCLES.RANK4 and POWER_CKE_CYCLES.RANK5
            MCCntConfig[0] = MC_CH_PCI_PMON_CTL_EVENT(0x83) + MC_CH_PCI_PMON_CTL_UMASK(0x10) + MC_CH_PCI_PMON_CTL_INVERT + MC_CH_PCI_PMON_CTL_THRESH(1);
            MCCntConfig[1] = MC_CH_PCI_PMON_CTL_EVENT(0x83) + MC_CH_PCI_PMON_CTL_UMASK(0x10) + MC_CH_PCI_PMON_CTL_THRESH(1) + MC_CH_PCI_PMON_CTL_EDGE_DET;
            MCCntConfig[2] = MC_CH_PCI_PMON_CTL_EVENT(0x83) + MC_CH_PCI_PMON_CTL_UMASK(0x20) + MC_CH_PCI_PMON_CTL_INVERT + MC_CH_PCI_PMON_CTL_THRESH(1);
            MCCntConfig[3] = MC_CH_PCI_PMON_CTL_EVENT(0x83) + MC_CH_PCI_PMON_CTL_UMASK(0x20) + MC_CH_PCI_PMON_CTL_THRESH(1) + MC_CH_PCI_PMON_CTL_EDGE_DET;
            break;
        case 3: // POWER_CKE_CYCLES.RANK6 and POWER_CKE_CYCLES.RANK7
            MCCntConfig[0] = MC_CH_PCI_PMON_CTL_EVENT(0x83) + MC_CH_PCI_PMON_CTL_UMASK(0x40) + MC_CH_PCI_PMON_CTL_INVERT + MC_CH_PCI_PMON_CTL_THRESH(1);
            MCCntConfig[1] = MC_CH_PCI_PMON_CTL_EVENT(0x83) + MC_CH_PCI_PMON_CTL_UMASK(0x40) + MC_CH_PCI_PMON_CTL_THRESH(1) + MC_CH_PCI_PMON_CTL_EDGE_DET;
            MCCntConfig[2] = MC_CH_PCI_PMON_CTL_EVENT(0x83) + MC_CH_PCI_PMON_CTL_UMASK(0x80) + MC_CH_PCI_PMON_CTL_INVERT + MC_CH_PCI_PMON_CTL_THRESH(1);
            MCCntConfig[3] = MC_CH_PCI_PMON_CTL_EVENT(0x83) + MC_CH_PCI_PMON_CTL_UMASK(0x80) + MC_CH_PCI_PMON_CTL_THRESH(1) + MC_CH_PCI_PMON_CTL_EDGE_DET;
           break;
        case 4: // POWER_SELF_REFRESH
            MCCntConfig[0] = MC_CH_PCI_PMON_CTL_EVENT(0x43);
            MCCntConfig[1] = MC_CH_PCI_PMON_CTL_EVENT(0x43) + MC_CH_PCI_PMON_CTL_THRESH(1) + MC_CH_PCI_PMON_CTL_EDGE_DET;
            MCCntConfig[2] = MC_CH_PCI_PMON_CTL_EVENT(0x85);
            break;
    }

    programIMC(MCCntConfig);
}

void ServerPCICFGUncore::programIMC(const uint32 * MCCntConfig)
{
    const uint32 extraIMC = (cpu_model == PCM::SKX)?UNC_PMON_UNIT_CTL_RSV:UNC_PMON_UNIT_CTL_FRZ_EN;

    for (uint32 i = 0; i < (uint32)imcPMUs.size(); ++i)
    {
        // imc PMU
        // freeze enable
        *imcPMUs[i].unitControl = extraIMC;
        // freeze
        *imcPMUs[i].unitControl = extraIMC + UNC_PMON_UNIT_CTL_FRZ;

#ifdef PCM_UNCORE_PMON_BOX_CHECK_STATUS
        uint32 val = *imcPMUs[i].unitControl;
        if ((val & UNC_PMON_UNIT_CTL_VALID_BITS_MASK) != (extraIMC + UNC_PMON_UNIT_CTL_FRZ))
        {
            std::cerr << "ERROR: IMC counter programming seems not to work. MC_CH" << i << "_PCI_PMON_BOX_CTL=0x" << std::hex << val << " " << (val & UNC_PMON_UNIT_CTL_VALID_BITS_MASK) << std::endl;
            std::cerr << "       Please see BIOS options to enable the export of performance monitoring devices." << std::endl;
        } else {
           std::cerr << "INFO: IMC counter programming OK: MC_CH" << i << "_PCI_PMON_BOX_CTL=0x" << std::hex << val << std::endl;
        }

#endif

        // enable fixed counter (DRAM clocks)
        *imcPMUs[i].fixedCounterControl = MC_CH_PCI_PMON_FIXED_CTL_EN;

        // reset it
        *imcPMUs[i].fixedCounterControl = MC_CH_PCI_PMON_FIXED_CTL_EN + MC_CH_PCI_PMON_FIXED_CTL_RST;

        for (int c = 0; c < 4; ++c)
        {
            *imcPMUs[i].counterControl[c] = MC_CH_PCI_PMON_CTL_EN;
            *imcPMUs[i].counterControl[c] = MC_CH_PCI_PMON_CTL_EN + MCCntConfig[c];
        }

        // reset counters values
        *imcPMUs[i].unitControl = extraIMC + UNC_PMON_UNIT_CTL_FRZ + UNC_PMON_UNIT_CTL_RST_COUNTERS;

        // unfreeze counters
        *imcPMUs[i].unitControl = extraIMC;
    }
}

void ServerPCICFGUncore::programEDC(const uint32 * EDCCntConfig)
{
    for (uint32 i = 0; i < (uint32)edcPMUs.size(); ++i)
    {
        // freeze enable
        *edcPMUs[i].unitControl = UNC_PMON_UNIT_CTL_FRZ_EN;
        // freeze
        *edcPMUs[i].unitControl = UNC_PMON_UNIT_CTL_FRZ_EN + UNC_PMON_UNIT_CTL_FRZ;

#ifdef PCM_UNCORE_PMON_BOX_CHECK_STATUS
        uint32 val = *edcPMUs[i].unitControl;
        if ((val & UNC_PMON_UNIT_CTL_VALID_BITS_MASK) != (UNC_PMON_UNIT_CTL_FRZ_EN + UNC_PMON_UNIT_CTL_FRZ))
        {
            std::cerr << "ERROR: EDC counter programming seems not to work. EDC" << i << "_PCI_PMON_BOX_CTL=0x" << std::hex << val << std::endl;
            std::cerr << "       Please see BIOS options to enable the export of performance monitoring devices." << std::endl;
        } else {
           std::cerr << "INFO: EDC counter programming OK. EDC" << i << "_PCI_PMON_BOX_CTL=0x" << std::hex << val << std::endl;
        }
#endif

        // MCDRAM clocks enabled by default
        *edcPMUs[i].fixedCounterControl = EDC_CH_PCI_PMON_FIXED_CTL_EN;

        for (int c = 0; c < 4; ++c)
        {
            *edcPMUs[i].counterControl[c] = MC_CH_PCI_PMON_CTL_EN;
            *edcPMUs[i].counterControl[c] = MC_CH_PCI_PMON_CTL_EN + EDCCntConfig[c];
        }

        // reset counters values
        *edcPMUs[i].unitControl = UNC_PMON_UNIT_CTL_FRZ_EN + UNC_PMON_UNIT_CTL_FRZ + UNC_PMON_UNIT_CTL_RST_COUNTERS;

        // unfreeze counters
        *edcPMUs[i].unitControl = UNC_PMON_UNIT_CTL_FRZ;
    }
}

void ServerPCICFGUncore::programM2M()
{
#if 0
    PCM * pcm = PCM::getInstance();
    if (cpu_model == PCM::SKX)
#endif
    {
        for (auto & pmu : m2mPMUs)
        {
            // freeze enable
            *pmu.unitControl = UNC_PMON_UNIT_CTL_RSV;
            // freeze
            *pmu.unitControl = UNC_PMON_UNIT_CTL_RSV + UNC_PMON_UNIT_CTL_FRZ;

#ifdef PCM_UNCORE_PMON_BOX_CHECK_STATUS
            uint32 val = *pmu.unitControl;
            if ((val & UNC_PMON_UNIT_CTL_VALID_BITS_MASK) != (extra + UNC_PMON_UNIT_CTL_FRZ))
            {
                std::cerr << "ERROR: M2M counter programming seems not to work. M2M_PCI_PMON_BOX_CTL=0x" << std::hex << val << std::endl;
                std::cerr << "       Please see BIOS options to enable the export of performance monitoring devices." << std::endl;
            }
#endif

            *pmu.counterControl[0] = M2M_PCI_PMON_CTL_EN;
            // TAG_HIT.NM_DRD_HIT_* events (CLEAN | DIRTY)
            *pmu.counterControl[0] = M2M_PCI_PMON_CTL_EN + M2M_PCI_PMON_CTL_EVENT(0x2c) + M2M_PCI_PMON_CTL_UMASK(3);
            *pmu.counterControl[3] = M2M_PCI_PMON_CTL_EN; // CLOCKTICKS

            // reset counters values
            *pmu.unitControl = UNC_PMON_UNIT_CTL_RSV + UNC_PMON_UNIT_CTL_FRZ + UNC_PMON_UNIT_CTL_RST_COUNTERS;
            // unfreeze counters
            *pmu.unitControl = UNC_PMON_UNIT_CTL_RSV;
        }
    }
}

void ServerPCICFGUncore::freezeCounters()
{
    writeAllUnitControl(UNC_PMON_UNIT_CTL_FRZ + ((cpu_model == PCM::SKX) ? UNC_PMON_UNIT_CTL_RSV : UNC_PMON_UNIT_CTL_FRZ_EN));
}

void ServerPCICFGUncore::writeAllUnitControl(const uint32 value)
{
    for(auto & pmu : xpiPMUs)
    {
        *pmu.unitControl = value;
    }
    for (auto & pmu : imcPMUs)
    {
        *pmu.unitControl = value;
    }
    for (auto & pmu : edcPMUs)
    {
        *pmu.unitControl = value;
    }
    for (auto & pmu: m2mPMUs)
    {
        *pmu.unitControl = value;
    }
}

void ServerPCICFGUncore::unfreezeCounters()
{
    writeAllUnitControl((cpu_model == PCM::SKX) ? UNC_PMON_UNIT_CTL_RSV : UNC_PMON_UNIT_CTL_FRZ_EN);
}

uint64 ServerPCICFGUncore::getQPIClocks(uint32 port)
{
    return getQPILLCounter(port, 3);
}

uint64 ServerPCICFGUncore::getQPIL0pTxCycles(uint32 port)
{
    return getQPILLCounter(port, 0);
}

uint64 ServerPCICFGUncore::getQPIL1Cycles(uint32 port)
{
    return getQPILLCounter(port, 2);
}

uint64 ServerPCICFGUncore::getDRAMClocks(uint32 channel)
{
    uint64 result = 0;

    if (channel < (uint32)imcPMUs.size())
        result = *(imcPMUs[channel].fixedCounterValue);

    // std::cout << "DEBUG: DRAMClocks on channel " << channel << " = " << result << std::endl;
    return result;
}

uint64 ServerPCICFGUncore::getMCDRAMClocks(uint32 channel)
{
    uint64 result = 0;

    if (channel < (uint32)edcPMUs.size())
        result = *edcPMUs[channel].fixedCounterValue;

    // std::cout << "DEBUG: MCDRAMClocks on EDC" << channel << " = " << result << std::endl;
    return result;
}

uint64 ServerPCICFGUncore::getMCCounter(uint32 channel, uint32 counter)
{
    uint64 result = 0;

    if (channel < (uint32)imcPMUs.size() && counter < 4)
    {
        result = *(imcPMUs[channel].counterValue[counter]);
    }
    // std::cout << "DEBUG: ServerPCICFGUncore::getMCCounter(" << channel << ", " << counter << ") = " << result << std::endl;
    return result;
}

uint64 ServerPCICFGUncore::getEDCCounter(uint32 channel, uint32 counter)
{
    uint64 result = 0;

    if (channel < (uint32)edcPMUs.size() && counter < 4)
    {
        return *edcPMUs[channel].counterValue[counter];
    }
    // std::cout << "DEBUG: ServerPCICFGUncore::getEDCCounter(" << channel << ", " << counter << ") = " << result << std::endl;
    return result;
}


uint64 ServerPCICFGUncore::getM2MCounter(uint32 box, uint32 counter)
{
    uint64 result = 0;

    if (box < (uint32)m2mPMUs.size() && counter < 4)
    {
        return *m2mPMUs[box].counterValue[counter];
    }
//    std::cout << "DEBUG: read "<< result << " from M2M box "<< box <<" counter " << counter << std::endl;
    return result;
}

uint64 ServerPCICFGUncore::getQPILLCounter(uint32 port, uint32 counter)
{
    uint64 result = 0;

    if (port < (uint32)xpiPMUs.size() && counter < 4)
    {
        result = *xpiPMUs[port].counterValue[counter];
    }

    return result;
}

void ServerPCICFGUncore::enableJKTWorkaround(bool enable)
{
    {
        PciHandleType reg(groupnr,iMCbus,14,0);
        uint32 value = 0;
        reg.read32(0x84, &value);
        if(enable)
            value |= 2;
        else
            value &= (~2);
        reg.write32(0x84, value);
    }
    {
        PciHandleType reg(groupnr,iMCbus,8,0);
        uint32 value = 0;
        reg.read32(0x80, &value);
        if(enable)
            value |= 2;
        else
            value &= (~2);
        reg.write32(0x80, value);
    }
    {
        PciHandleType reg(groupnr,iMCbus,9,0);
        uint32 value = 0;
        reg.read32(0x80, &value);
        if(enable)
            value |= 2;
        else
            value &= (~2);
        reg.write32(0x80, value);
    }
}

#define PCM_MEM_CAPACITY (1024ULL*1024ULL*64ULL) // 64 MByte

void ServerPCICFGUncore::initMemTest(ServerPCICFGUncore::MemTestParam & param)
{
    auto & memBufferBlockSize = param.first;
    auto & memBuffers = param.second;
#ifdef __linux__
    size_t capacity = PCM_MEM_CAPACITY;
    char * buffer = (char *)mmap(NULL, capacity, PROT_READ | PROT_WRITE,
        MAP_PRIVATE | MAP_ANONYMOUS, 0, 0);
    if (buffer == MAP_FAILED) {
        std::cerr << "ERROR: mmap failed" << std::endl;
        return;
    }
    unsigned long long maxNode = (unsigned long long)(readMaxFromSysFS("/sys/devices/system/node/online") + 1);
    if (maxNode == 0)
    {
        std::cerr << "ERROR: max node is 0 " << std::endl;
        return;
    }
    if (maxNode >= 63) maxNode = 63;
    const unsigned long long nodeMask = (1ULL << maxNode) - 1ULL;
    if (0 != syscall(SYS_mbind, buffer, capacity, 3 /* MPOL_INTERLEAVE */,
        &nodeMask, maxNode, 0))
    {
        std::cerr << "ERROR: mbind failed. nodeMask: "<< nodeMask << " maxNode: "<< maxNode << std::endl;
        return;
    }
    memBuffers.push_back((uint64 *)buffer);
    memBufferBlockSize = capacity;
#elif defined(_MSC_VER)
    ULONG HighestNodeNumber;
    if (!GetNumaHighestNodeNumber(&HighestNodeNumber))
    {
        std::cerr << "ERROR: GetNumaHighestNodeNumber call failed." << std::endl;
        return;
    }
    memBufferBlockSize = 4096;
    for (int i = 0; i < PCM_MEM_CAPACITY / memBufferBlockSize; ++i)
    {
        LPVOID result = VirtualAllocExNuma(
            GetCurrentProcess(),
            NULL,
            memBufferBlockSize,
            MEM_RESERVE | MEM_COMMIT,
            PAGE_READWRITE,
            i % (HighestNodeNumber + 1)
        );

        if (result == NULL)
        {
            std::cerr << "ERROR: " << i << " VirtualAllocExNuma failed." << std::endl;
            for (auto b : memBuffers)
            {
                VirtualFree(b, memBufferBlockSize, MEM_RELEASE);
            }
            memBuffers.clear();
            break;
        }
        else
        {
            memBuffers.push_back((uint64 *)result);
        }
    }
    #else
    std::cerr << "ERROR: memory test is not implemented. QPI/UPI speed and utilization metrics may not be reliable."<< std::endl;
    #endif
    for (auto b : memBuffers)
        std::fill(b, b + (memBufferBlockSize / sizeof(uint64)), 0ULL);
}

void ServerPCICFGUncore::doMemTest(const ServerPCICFGUncore::MemTestParam & param)
{
    const auto & memBufferBlockSize = param.first;
    const auto & memBuffers = param.second;
    // read and write each cache line once
    for (auto b : memBuffers)
        for (unsigned int i = 0; i < memBufferBlockSize / sizeof(uint64); i += 64 / sizeof(uint64))
        {
            (b[i])++;
        }
}

void ServerPCICFGUncore::cleanupMemTest(const ServerPCICFGUncore::MemTestParam & param)
{
    const auto & memBufferBlockSize = param.first;
    const auto & memBuffers = param.second;
    for (auto b : memBuffers)
    {
#ifdef __linux__
        munmap(b, memBufferBlockSize);
#elif defined(_MSC_VER)
        VirtualFree(b, memBufferBlockSize, MEM_RELEASE);
#else
#endif
    }
}

uint64 ServerPCICFGUncore::computeQPISpeed(const uint32 core_nr, const int cpumodel)
{
    if(qpi_speed.empty())
    {
        PCM * pcm = PCM::getInstance();
        TemporalThreadAffinity aff(core_nr);
        qpi_speed.resize(getNumQPIPorts());

        auto getSpeed = [&] (size_t i) {
           if (i == 1) return 0ULL; // link 1 should have the same speed as link 0, skip it
           uint64 result = 0;
           if(cpumodel != PCM::SKX && i < XPIRegisterLocation.size())
           {
               PciHandleType reg(groupnr,UPIbus, XPIRegisterLocation[i].first, QPI_PORT0_MISC_REGISTER_FUNC_ADDR);
               uint32 value = 0;
               reg.read32(QPI_RATE_STATUS_ADDR, &value);
               value &= 7; // extract lower 3 bits
               if(value) result = static_cast<uint64>((4000000000ULL + ((uint64)value)*800000000ULL)*2ULL);
           }
           if(result == 0ULL)
           {
               if(cpumodel != PCM::SKX)
                   std::cerr << "Warning: QPI_RATE_STATUS register is not available on port "<< i <<". Computing QPI speed using a measurement loop." << std::endl;

               // compute qpi speed
               const uint64 timerGranularity = 1000000ULL; // mks

               MemTestParam param;
               initMemTest(param);
               uint64 startClocks = getQPIClocks((uint32)i);
               uint64 startTSC = pcm->getTickCount(timerGranularity, core_nr);
               uint64 endTSC;
               do
               {
                    doMemTest(param);
                    endTSC = pcm->getTickCount(timerGranularity, core_nr);
               } while (endTSC - startTSC < 200000ULL); // spin for 200 ms

               uint64 endClocks = getQPIClocks((uint32)i);
               cleanupMemTest(param);

               result = ((std::max)(uint64(double(endClocks - startClocks) * PCM::getBytesPerLinkCycle(cpumodel) * double(timerGranularity) / double(endTSC - startTSC)),0ULL));
               if(cpumodel == PCM::HASWELLX || cpumodel == PCM::BDX) /* BDX_DE does not have QPI. */{
                  result /=2; // HSX runs QPI clocks with doubled speed
               }
           }
           return result;
         };
         std::vector<std::future<uint64> > getSpeedsAsync;
         for (size_t i = 0; i < getNumQPIPorts(); ++i) {
             getSpeedsAsync.push_back(std::move(std::async(std::launch::async, getSpeed, i)));
         }
         for (size_t i = 0; i < getNumQPIPorts(); ++i) {
             qpi_speed[i] = (i==1)? qpi_speed[0] : getSpeedsAsync[i].get(); // link 1 does not have own speed register, it runs with the speed of link 0
         }
         if(cpumodel == PCM::SKX)
         {
             // check the speed of link 3
             if(qpi_speed.size() == 3 && qpi_speed[2] == 0)
             {
                std::cerr << "UPI link 3 is disabled"<< std::endl;
                qpi_speed.resize(2);
                xpiPMUs.resize(2);
             }
         }
    }
    if(!qpi_speed.empty())
    {
        return *std::max_element(qpi_speed.begin(),qpi_speed.end());
    }
    else
    {
        return 0;
    }
}

void ServerPCICFGUncore::reportQPISpeed() const
{
    PCM * m = PCM::getInstance();
    std::cerr.precision(1);
    std::cerr << std::fixed;
    for (uint32 i = 0; i < (uint32)qpi_speed.size(); ++i)
        std::cerr << "Max QPI link " << i << " speed: " << qpi_speed[i] / (1e9) << " GBytes/second (" << qpi_speed[i] / (1e9 * m->getBytesPerLinkTransfer()) << " GT/second)" << std::endl;
}

uint64 PCM::CX_MSR_PMON_CTRY(uint32 Cbo, uint32 Ctr) const
{
    if(JAKETOWN == cpu_model || IVYTOWN == cpu_model)
    {
        return JKT_C0_MSR_PMON_CTR0 + ((JKTIVT_CBO_MSR_STEP)*Cbo) + Ctr;

    } else if(HASWELLX == cpu_model || BDX_DE == cpu_model || BDX == cpu_model || SKX == cpu_model)
    {
        return HSX_C0_MSR_PMON_CTR0 + ((HSX_CBO_MSR_STEP)*Cbo) + Ctr;
    }
    return 0;
}

uint64 PCM::CX_MSR_PMON_BOX_FILTER(uint32 Cbo) const
{
    if(JAKETOWN == cpu_model || IVYTOWN == cpu_model)
    {
        return JKT_C0_MSR_PMON_BOX_FILTER + ((JKTIVT_CBO_MSR_STEP)*Cbo);

    } else if (HASWELLX == cpu_model || BDX_DE == cpu_model || BDX == cpu_model || SKX == cpu_model)
    {
        return HSX_C0_MSR_PMON_BOX_FILTER + ((HSX_CBO_MSR_STEP)*Cbo);
    } else if (KNL == cpu_model)
    {
        return KNL_CHA0_MSR_PMON_BOX_CTL + ((KNL_CHA_MSR_STEP)*Cbo);
    }

    return 0;
}

uint64 PCM::CX_MSR_PMON_BOX_FILTER1(uint32 Cbo) const
{
    if(IVYTOWN == cpu_model)
    {
        return IVT_C0_MSR_PMON_BOX_FILTER1 + ((JKTIVT_CBO_MSR_STEP)*Cbo);

    } else if (HASWELLX == cpu_model || BDX_DE == cpu_model || BDX == cpu_model || SKX == cpu_model)
    {
        return HSX_C0_MSR_PMON_BOX_FILTER1 + ((HSX_CBO_MSR_STEP)*Cbo);
    }
    return 0;
}

uint64 PCM::CX_MSR_PMON_CTLY(uint32 Cbo, uint32 Ctl) const
{
    if(JAKETOWN == cpu_model || IVYTOWN == cpu_model)
    {
        return JKT_C0_MSR_PMON_CTL0 + ((JKTIVT_CBO_MSR_STEP)*Cbo) + Ctl;

    } else if (HASWELLX == cpu_model || BDX_DE == cpu_model || BDX == cpu_model || SKX == cpu_model)
    {
        return HSX_C0_MSR_PMON_CTL0 + ((HSX_CBO_MSR_STEP)*Cbo) + Ctl;
    }
    return 0;
}

uint64 PCM::CX_MSR_PMON_BOX_CTL(uint32 Cbo) const
{
    if(JAKETOWN == cpu_model || IVYTOWN == cpu_model)
    {
        return JKT_C0_MSR_PMON_BOX_CTL + ((JKTIVT_CBO_MSR_STEP)*Cbo);

    } else if (HASWELLX == cpu_model || BDX_DE == cpu_model || BDX == cpu_model || SKX == cpu_model)
    {
        return HSX_C0_MSR_PMON_BOX_CTL + ((HSX_CBO_MSR_STEP)*Cbo);
    } else if (KNL == cpu_model)
    {
        return KNL_CHA0_MSR_PMON_BOX_CTRL + ((KNL_CHA_MSR_STEP)*Cbo);
    }
    return 0;
}

uint32 PCM::getMaxNumOfCBoxes() const
{
    if(cpu_model == KNL)
    {
        /*
         *  on KNL two physical cores share CHA.
         *  The number of CHAs in the processor is stored in bits 5:0
         *  of NCUPMONConfig [0x702] MSR.
         */
        uint64 val;
        uint32 refCore = socketRefCore[0];
        uint32 NCUPMONConfig = 0x702;
        MSR[refCore]->read(NCUPMONConfig, &val);
    } else {
        /*
         *  on other supported CPUs there is one CBox per physical core.  This calculation will get us
         *  the number of physical cores per socket which is the expected
         *  value to be returned.
         */
        return (uint32)num_phys_cores_per_socket;
    }
    return 0;
}

void PCM::programCboOpcodeFilter(const uint32 opc0, UncorePMU & pmu, const uint32 nc_, const uint32 opc1)
{
    if(JAKETOWN == cpu_model)
    {
        *pmu.filter[0] = JKT_CBO_MSR_PMON_BOX_FILTER_OPC(opc0);

    } else if(IVYTOWN == cpu_model || HASWELLX == cpu_model || BDX_DE == cpu_model || BDX == cpu_model)
    {
        *pmu.filter[1] = IVTHSX_CBO_MSR_PMON_BOX_FILTER1_OPC(opc0);
    } else if(SKX == cpu_model)
    {
        *pmu.filter[1] = SKX_CHA_MSR_PMON_BOX_FILTER1_OPC0(opc0) +
                SKX_CHA_MSR_PMON_BOX_FILTER1_OPC1(opc1) +
                SKX_CHA_MSR_PMON_BOX_FILTER1_REM(1) +
                SKX_CHA_MSR_PMON_BOX_FILTER1_LOC(1) +
                SKX_CHA_MSR_PMON_BOX_FILTER1_NM(1) +
                SKX_CHA_MSR_PMON_BOX_FILTER1_NOT_NM(1) +
                (nc_?SKX_CHA_MSR_PMON_BOX_FILTER1_NC(1):0ULL);
    }
}

void PCM::programIIOCounters(IIOPMUCNTCTLRegister rawEvents[4], int IIOStack)
{
    if (IIOEventsAvailable() == false)
    {
        return;
    }
    std::vector<int32> IIO_units;
    if (IIOStack == -1)
    {
        IIO_units.push_back((int32)IIO_CBDMA);
        IIO_units.push_back((int32)IIO_PCIe0);
        IIO_units.push_back((int32)IIO_PCIe1);
        IIO_units.push_back((int32)IIO_PCIe2);
        IIO_units.push_back((int32)IIO_MCP0);
        IIO_units.push_back((int32)IIO_MCP1);
    }
    else
        IIO_units.push_back(IIOStack);

    for (int32 i = 0; (i < num_sockets) && MSR.size(); ++i)
    {
        uint32 refCore = socketRefCore[i];
        TemporalThreadAffinity tempThreadAffinity(refCore); // speedup trick for Linux

        for (const auto & unit: IIO_units)
        {
            if (iioPMUs[i].count(unit) == 0)
            {
                std::cerr << "IIO PMU unit (stack) " << unit << " is not found " << std::endl;
                continue;
            }
            auto & pmu = iioPMUs[i][unit];
            *pmu.unitControl = UNC_PMON_UNIT_CTL_RSV;
            // freeze
            *pmu.unitControl = UNC_PMON_UNIT_CTL_RSV + UNC_PMON_UNIT_CTL_FRZ;

            for (int c = 0; c < 4; ++c)
            {
                *pmu.counterControl[c] = IIO_MSR_PMON_CTL_EN;
                *pmu.counterControl[c] = IIO_MSR_PMON_CTL_EN | rawEvents[c].value;
            }

            // reset counter values
            *pmu.unitControl = UNC_PMON_UNIT_CTL_RSV + UNC_PMON_UNIT_CTL_FRZ + UNC_PMON_UNIT_CTL_RST_COUNTERS;

            // unfreeze counters
            *pmu.unitControl = UNC_PMON_UNIT_CTL_RSV;
        }
    }
}

void PCM::programPCIeMissCounters(const PCM::PCIeEventCode event_, const uint32 tid_, const uint32 q_, const uint32 nc_)
{
    programPCIeCounters(event_,tid_,1, q_, nc_);
}

void PCM::programPCIeCounters(const PCM::PCIeEventCode event_, const uint32 tid_, const uint32 miss_, const uint32 q_, const uint32 nc_)
{
    const uint32 opCode = (uint32)event_;

    uint64 event0 = 0;
    // TOR_INSERTS.OPCODE event
    if (SKX == cpu_model) {
        uint64 umask = 0;
        switch (q_)
        {
        case PRQ:
            umask |= (uint64)(SKX_CHA_TOR_INSERTS_UMASK_PRQ(1));
            break;
        case IRQ:
            umask |= (uint64)(SKX_CHA_TOR_INSERTS_UMASK_IRQ(1));
            break;
        }
        switch (miss_)
        {
        case 0:
            umask |= (uint64)(SKX_CHA_TOR_INSERTS_UMASK_HIT(1));
            umask |= (uint64)(SKX_CHA_TOR_INSERTS_UMASK_MISS(1));
            break;
        case 1:
            umask |= (uint64)(SKX_CHA_TOR_INSERTS_UMASK_MISS(1));
            break;
        }

        event0 = CBO_MSR_PMON_CTL_EVENT(0x35) + CBO_MSR_PMON_CTL_UMASK(umask);
    }
    else
        event0 = CBO_MSR_PMON_CTL_EVENT(0x35) + (CBO_MSR_PMON_CTL_UMASK(1) | (miss_ ? CBO_MSR_PMON_CTL_UMASK(0x3) : 0ULL)) + (tid_ ? CBO_MSR_PMON_CTL_TID_EN : 0ULL);

    uint64 events[4] = { event0, 0, 0, 0 };
    programCbo(events, opCode, nc_, tid_);
}

void PCM::programCbo(const uint64 * events, const uint32 opCode, const uint32 nc_, const uint32 tid_)
{
    for (int32 i = 0; (i < num_sockets) && MSR.size(); ++i)
    {
        uint32 refCore = socketRefCore[i];
        TemporalThreadAffinity tempThreadAffinity(refCore); // speedup trick for Linux

        for(uint32 cbo = 0; cbo < getMaxNumOfCBoxes(); ++cbo)
        {
            // freeze enable
            *cboPMUs[i][cbo].unitControl = UNC_PMON_UNIT_CTL_FRZ_EN;
            // freeze
            *cboPMUs[i][cbo].unitControl = UNC_PMON_UNIT_CTL_FRZ_EN + UNC_PMON_UNIT_CTL_FRZ;

#ifdef PCM_UNCORE_PMON_BOX_CHECK_STATUS
            uint64 val = *cboPMUs[i][cbo].unitControl;
            if ((val & UNC_PMON_UNIT_CTL_VALID_BITS_MASK) != (UNC_PMON_UNIT_CTL_FRZ_EN + UNC_PMON_UNIT_CTL_FRZ))
            {
                std::cerr << "ERROR: CBO counter programming seems not to work. ";
                std::cerr << "C" << std::dec << cbo << "_MSR_PMON_BOX_CTL=0x" << std::hex << val << std::endl;
            }
#endif

            programCboOpcodeFilter(opCode, cboPMUs[i][cbo], nc_);

            if((HASWELLX == cpu_model || BDX_DE == cpu_model || BDX == cpu_model) && tid_ != 0)
                *cboPMUs[i][cbo].filter[0] = tid_;

            for (int c = 0; c < 4; ++c)
            {
                *cboPMUs[i][cbo].counterControl[c] = CBO_MSR_PMON_CTL_EN;
                *cboPMUs[i][cbo].counterControl[c] = CBO_MSR_PMON_CTL_EN + events[c];
            }

            // reset counter values
            *cboPMUs[i][cbo].unitControl = UNC_PMON_UNIT_CTL_FRZ_EN + UNC_PMON_UNIT_CTL_FRZ + UNC_PMON_UNIT_CTL_RST_COUNTERS;

            // unfreeze counters
            *cboPMUs[i][cbo].unitControl = UNC_PMON_UNIT_CTL_FRZ_EN;

            for (int c = 0; c < 4; ++c)
            {
                *cboPMUs[i][cbo].counterValue[c] = 0;
            }
        }
    }
}

uint64 PCM::getCBOCounterState(const uint32 socket_, const uint32 ctr_)
{
    uint64 result = 0;

    const uint32 refCore = socketRefCore[socket_];
    TemporalThreadAffinity tempThreadAffinity(refCore); // speedup trick for Linux

    for(auto & pmu: cboPMUs[socket_])
    {
        result += *pmu.counterValue[ctr_];
    }
    return result;
}

uint64 PCM::getUncoreClocks(const uint32 socket_)
{
    uint64 result = 0;
    if (socket_ < uboxPMUs.size())
    {
        result = *uboxPMUs[socket_].fixedCounterValue;
    }
    return result;
}

PCIeCounterState PCM::getPCIeCounterState(const uint32 socket_)
{
    PCIeCounterState result;
    result.data = getCBOCounterState(socket_, 0);
    return result;
}

void PCM::programLLCReadMissLatencyEvents()
{
    if (LLCReadMissLatencyMetricsAvailable() == false)
    {
        return;
    }
    uint64 umask = 0;
    if (SKX == cpu_model)
    {
        umask |= (uint64)(SKX_CHA_TOR_INSERTS_UMASK_IRQ(1));
        umask |= (uint64)(SKX_CHA_TOR_INSERTS_UMASK_MISS(1));
    }
    else
    {
        umask |= 3ULL; // MISS_OPCODE
    }
    uint64 events[4] = {
            CBO_MSR_PMON_CTL_EVENT(0x36) + CBO_MSR_PMON_CTL_UMASK(umask), // TOR_OCCUPANCY (must be on counter 0)
            CBO_MSR_PMON_CTL_EVENT(0x35) + CBO_MSR_PMON_CTL_UMASK(umask), // TOR_INSERTS
            0,
            0
    };
    const uint32 opCode = (SKX == cpu_model) ? 0x202 : 0x182;
    programCbo(events, opCode);

    for (auto & pmu : uboxPMUs)
    {
        *pmu.fixedCounterControl = UCLK_FIXED_CTL_EN;
    }
}

CounterWidthExtender::CounterWidthExtender(AbstractRawCounter * raw_counter_, uint64 counter_width_, uint32 watchdog_delay_ms_) : raw_counter(raw_counter_), counter_width(counter_width_), watchdog_delay_ms(watchdog_delay_ms_)
{
    last_raw_value = (*raw_counter)();
    extended_value = last_raw_value;
    //std::cout << "Initial Value " << extended_value << "\n";
    UpdateThread = new std::thread(
        [&]() {
        while (1)
        {
            MySleepMs(static_cast<int>(this->watchdog_delay_ms));
            /* uint64 dummy = */ this->read();
        }
    }
    );
}
CounterWidthExtender::~CounterWidthExtender()
{
    delete UpdateThread;
    if (raw_counter) delete raw_counter;
}

IIOCounterState PCM::getIIOCounterState(int socket, int IIOStack, int counter)
{
    IIOCounterState result;
    result.data = 0;
    if (socket < (int)iioPMUs.size() && iioPMUs[socket].count(IIOStack) > 0)
    {
        result.data = *iioPMUs[socket][IIOStack].counterValue[counter];
    }
    return result;
}

void PCM::getIIOCounterStates(int socket, int IIOStack, IIOCounterState * result)
{
    uint32 refCore = socketRefCore[socket];
    TemporalThreadAffinity tempThreadAffinity(refCore); // speedup trick for Linux

    for (int c = 0; c < 4; ++c) {
        result[c] = getIIOCounterState(socket, IIOStack, c);
    }
}

void PCM::setupCustomCoreEventsForNuma(PCM::ExtendedCustomCoreEventDescription& conf) const
{
    switch (this->getCPUModel())
    {
    case PCM::WESTMERE_EX:
        // OFFCORE_RESPONSE.ANY_REQUEST.LOCAL_DRAM:  Offcore requests satisfied by the local DRAM
        conf.OffcoreResponseMsrValue[0] = 0x40FF;
        // OFFCORE_RESPONSE.ANY_REQUEST.REMOTE_DRAM: Offcore requests satisfied by a remote DRAM
        conf.OffcoreResponseMsrValue[1] = 0x20FF;
        break;
    case PCM::JAKETOWN:
    case PCM::IVYTOWN:
        // OFFCORE_RESPONSE.*.LOCAL_DRAM
        conf.OffcoreResponseMsrValue[0] = 0x780400000 | 0x08FFF;
        // OFFCORE_RESPONSE.*.REMOTE_DRAM
        conf.OffcoreResponseMsrValue[1] = 0x7ff800000 | 0x08FFF;
        break;
    case PCM::HASWELLX:
        // OFFCORE_RESPONSE.*.LOCAL_DRAM
        conf.OffcoreResponseMsrValue[0] = 0x600400000 | 0x08FFF;
        // OFFCORE_RESPONSE.*.REMOTE_DRAM
        conf.OffcoreResponseMsrValue[1] = 0x63f800000 | 0x08FFF;
        break;
    case PCM::BDX:
        // OFFCORE_RESPONSE.ALL_REQUESTS.L3_MISS.LOCAL_DRAM
        conf.OffcoreResponseMsrValue[0] = 0x0604008FFF;
        // OFFCORE_RESPONSE.ALL_REQUESTS.L3_MISS.REMOTE_DRAM
        conf.OffcoreResponseMsrValue[1] = 0x067BC08FFF;
        break;
    case PCM::SKX:
        // OFFCORE_RESPONSE.ALL_REQUESTS.L3_MISS_LOCAL_DRAM.ANY_SNOOP
        conf.OffcoreResponseMsrValue[0] = 0x3FC0008FFF | (1 << 26);
        // OFFCORE_RESPONSE.ALL_REQUESTS.L3_MISS_REMOTE_(HOP0,HOP1,HOP2P)_DRAM.ANY_SNOOP
        conf.OffcoreResponseMsrValue[1] = 0x3FC0008FFF | (1 << 27) | (1 << 28) | (1 << 29);
        break;
    default:
        throw UnsupportedProcessorException();
    }
}<|MERGE_RESOLUTION|>--- conflicted
+++ resolved
@@ -1728,7 +1728,8 @@
 
     if(!detectNominalFrequency()) return;
 
-<<<<<<< HEAD
+    showSpecControlMSRs();
+
 #ifdef __linux__
     if (isNMIWatchdogEnabled())
     {
@@ -1736,9 +1737,6 @@
         needToRestoreNMIWatchdog = true;
     }
 #endif
-=======
-    showSpecControlMSRs();
->>>>>>> 07c85e9a
 
     initEnergyMonitoring();
 
