/*

   Copyright (c) 2009-2017, Intel Corporation
   All rights reserved.

   Redistribution and use in source and binary forms, with or without modification, are permitted provided that the following conditions are met:

 * Redistributions of source code must retain the above copyright notice, this list of conditions and the following disclaimer.
 * Redistributions in binary form must reproduce the above copyright notice, this list of conditions and the following disclaimer in the documentation and/or other materials provided with the distribution.
 * Neither the name of Intel Corporation nor the names of its contributors may be used to endorse or promote products derived from this software without specific prior written permission.

 THIS SOFTWARE IS PROVIDED BY THE COPYRIGHT HOLDERS AND CONTRIBUTORS "AS IS" AND ANY EXPRESS OR IMPLIED WARRANTIES, INCLUDING, BUT NOT LIMITED TO, THE IMPLIED WARRANTIES OF MERCHANTABILITY AND FITNESS FOR A PARTICULAR PURPOSE ARE DISCLAIMED. IN NO EVENT SHALL THE COPYRIGHT OWNER OR CONTRIBUTORS BE LIABLE FOR ANY DIRECT, INDIRECT, INCIDENTAL, SPECIAL, EXEMPLARY, OR CONSEQUENTIAL DAMAGES (INCLUDING, BUT NOT LIMITED TO, PROCUREMENT OF SUBSTITUTE GOODS OR SERVICES; LOSS OF USE, DATA, OR PROFITS; OR BUSINESS INTERRUPTION) HOWEVER CAUSED AND ON ANY THEORY OF LIABILITY, WHETHER IN CONTRACT, STRICT LIABILITY, OR TORT (INCLUDING NEGLIGENCE OR OTHERWISE) ARISING IN ANY WAY OUT OF THE USE OF THIS SOFTWARE, EVEN IF ADVISED OF THE POSSIBILITY OF SUCH DAMAGE.
 */
// written by Patrick Lu
// increased max sockets to 256 - Thomas Willhalm


/*!     \file pcm-memory.cpp
  \brief Example of using CPU counters: implements a performance counter monitoring utility for memory controller channels and DIMMs (ranks) + PMM memory traffic
  */
#define HACK_TO_REMOVE_DUPLICATE_ERROR
#include <iostream>
#ifdef _MSC_VER
#include <windows.h>
#include "../PCM_Win/windriver.h"
#else
#include <unistd.h>
#include <signal.h>
#include <sys/time.h> // for gettimeofday()
#endif
#include <math.h>
#include <iomanip>
#include <stdlib.h>
#include <stdio.h>
#include <string.h>
#include <string>
#include <assert.h>
#include "cpucounters.h"
#include "utils.h"

//Programmable iMC counter
#define READ 0
#define WRITE 1
#define READ_RANK_A 0
#define WRITE_RANK_A 1
#define READ_RANK_B 2
#define WRITE_RANK_B 3
#define PARTIAL 2
<<<<<<< HEAD
#define PMM_READ 2
#define PMM_WRITE 3
=======
#define DDRT_READ 2
#define DDRT_WRITE 3
#define NM_HIT 0  // NM :  Near Memory (DRAM cache) in Memory Mode
>>>>>>> b2fa4d95
#define PCM_DELAY_DEFAULT 1.0 // in seconds
#define PCM_DELAY_MIN 0.015 // 15 milliseconds is practical on most modern CPUs
#define PCM_CALIBRATION_INTERVAL 50 // calibrate clock only every 50th iteration

#define DEFAULT_DISPLAY_COLUMNS 2

using namespace std;

const uint32 max_sockets = 256;
const uint32 max_imc_channels = 8;
const uint32 max_edc_channels = 8;
const uint32 max_imc_controllers = 2;

typedef struct memdata {
    float iMC_Rd_socket_chan[max_sockets][max_imc_channels];
    float iMC_Wr_socket_chan[max_sockets][max_imc_channels];
    float iMC_PMM_Rd_socket_chan[max_sockets][max_imc_channels];
    float iMC_PMM_Wr_socket_chan[max_sockets][max_imc_channels];
    float iMC_Rd_socket[max_sockets];
    float iMC_Wr_socket[max_sockets];
<<<<<<< HEAD
    float iMC_PMM_Rd_socket[max_sockets];
    float iMC_PMM_Wr_socket[max_sockets];
=======
    float iMC_DDRT_Rd_socket[max_sockets];
    float iMC_DDRT_Wr_socket[max_sockets];
    float M2M_NM_read_hit_rate[max_sockets][max_imc_controllers];
>>>>>>> b2fa4d95
    float EDC_Rd_socket_chan[max_sockets][max_edc_channels];
    float EDC_Wr_socket_chan[max_sockets][max_edc_channels];
    float EDC_Rd_socket[max_sockets];
    float EDC_Wr_socket[max_sockets];
    uint64 partial_write[max_sockets];
    bool PMM;
} memdata_t;

void print_help(const string prog_name)
{
    cerr << endl << " Usage: " << endl << " " << prog_name
         << " --help | [delay] [options] [-- external_program [external_program_options]]" << endl;
    cerr << "   <delay>                           => time interval to sample performance counters." << endl;
    cerr << "                                        If not specified, or 0, with external program given" << endl;
    cerr << "                                        will read counters only after external program finishes" << endl;
    cerr << " Supported <options> are: " << endl;
    cerr << "  -h    | --help  | /h               => print this help and exit" << endl;
    cerr << "  -rank=X | /rank=X                  => monitor DIMM rank X. At most 2 out of 8 total ranks can be monitored simultaneously." << endl;
    cerr << "  -pmm                               => monitor PMM memory bandwidth (instead of partial writes)." << endl;
    cerr << "  -nc   | --nochannel | /nc          => suppress output for individual channels." << endl;
    cerr << "  -csv[=file.csv] | /csv[=file.csv]  => output compact CSV format to screen or" << endl
         << "                                        to a file, in case filename is provided" << endl;
    cerr << "  -columns=X | /columns=X            => Number of columns to display the NUMA Nodes, defaults to 2." << endl;
#ifdef _MSC_VER
    cerr << "  --uninstallDriver | --installDriver=> (un)install driver" << endl;
#endif
    cerr << " Examples:" << endl;
    cerr << "  " << prog_name << " 1                  => print counters every second without core and socket output" << endl;
    cerr << "  " << prog_name << " 0.5 -csv=test.log  => twice a second save counter values to test.log in CSV format" << endl;
    cerr << "  " << prog_name << " /csv 5 2>/dev/null => one sampe every 5 seconds, and discard all diagnostic output" << endl;
    cerr << endl;
}

void printSocketBWHeader(uint32 no_columns, uint32 skt, const bool show_channel_output)
{
    for (uint32 i=skt; i<(no_columns+skt); ++i) {
        cout << "|---------------------------------------|";
    }
    cout << endl;
    for (uint32 i=skt; i<(no_columns+skt); ++i) {
        cout << "|--             Socket "<<setw(2)<<i<<"             --|";
    }
    cout << endl;
    for (uint32 i=skt; i<(no_columns+skt); ++i) {
        cout << "|---------------------------------------|";
    }
    cout << endl;
    if (show_channel_output) {
       for (uint32 i=skt; i<(no_columns+skt); ++i) {
           cout << "|--     Memory Channel Monitoring     --|";
       }
       cout << endl;
       for (uint32 i=skt; i<(no_columns+skt); ++i) {
           cout << "|---------------------------------------|";
       }
       cout << endl;
    }
}

void printSocketRankBWHeader(uint32 no_columns, uint32 skt)
{
    for (uint32 i=skt; i<(no_columns+skt); ++i) {
        cout << "|-------------------------------------------|";
    }
    cout << endl;
    for (uint32 i=skt; i<(no_columns+skt); ++i) {
        cout << "|--               Socket "<<setw(2)<<i<<"               --|";
    }
    cout << endl;
    for (uint32 i=skt; i<(no_columns+skt); ++i) {
        cout << "|-------------------------------------------|";
    }
    cout << endl;
    for (uint32 i=skt; i<(no_columns+skt); ++i) {
        cout << "|--           DIMM Rank Monitoring        --|";
    }
    cout << endl;
    for (uint32 i=skt; i<(no_columns+skt); ++i) {
        cout << "|-------------------------------------------|";
    }
    cout << endl;
}

void printSocketChannelBW(PCM *m, memdata_t *md, uint32 no_columns, uint32 skt)
{
    for (uint32 channel = 0; channel < max_imc_channels; ++channel) {
        // check all the sockets for bad channel "channel"
        unsigned bad_channels = 0;
        for (uint32 i=skt; i<(skt+no_columns); ++i) {
            if (md->iMC_Rd_socket_chan[i][channel] < 0.0 || md->iMC_Wr_socket_chan[i][channel] < 0.0) //If the channel read neg. value, the channel is not working; skip it.
                ++bad_channels;
        }
        if (bad_channels == no_columns) { // the channel is missing on all sockets in the row
            continue;
        }
        for (uint32 i=skt; i<(skt+no_columns); ++i) {
            cout << "|-- Mem Ch "<<setw(2)<<channel<<": Reads (MB/s): "<<setw(8)<<md->iMC_Rd_socket_chan[i][channel]<<" --|";
        }
        cout << endl;
        for (uint32 i=skt; i<(skt+no_columns); ++i) {
            cout << "|--            Writes(MB/s): "<<setw(8)<<md->iMC_Wr_socket_chan[i][channel]<<" --|";
        }
        cout << endl;
        if(md->PMM)
        {
            for (uint32 i=skt; i<(skt+no_columns); ++i) {
                cout << "|--      PMM Reads(MB/s) : "<<setw(8)<<md->iMC_PMM_Rd_socket_chan[i][channel]<<" --|";
            }
            cout << endl;
            for (uint32 i=skt; i<(skt+no_columns); ++i) {
                cout << "|--      PMM Writes(MB/s): "<<setw(8)<<md->iMC_PMM_Wr_socket_chan[i][channel]<<" --|";
            }
            cout << endl;
        }
    }
}

void printSocketChannelBW(uint32 no_columns, uint32 skt, uint32 num_imc_channels, const ServerUncorePowerState * uncState1, const ServerUncorePowerState * uncState2, uint64 elapsedTime, int rankA, int rankB)
{
    for (uint32 channel = 0; channel < num_imc_channels; ++channel) {
        if(rankA >= 0) {
          for (uint32 i=skt; i<(skt+no_columns); ++i) {
              cout << "|-- Mem Ch "<<setw(2)<<channel<<" R " << setw(1) << rankA <<": Reads (MB/s): "<<setw(8)<<(float) (getMCCounter(channel,READ_RANK_A,uncState1[i],uncState2[i]) * 64 / 1000000.0 / (elapsedTime/1000.0))<<" --|";
          }
          cout << endl;
          for (uint32 i=skt; i<(skt+no_columns); ++i) {
              cout << "|--                Writes(MB/s): "<<setw(8)<<(float) (getMCCounter(channel,WRITE_RANK_A,uncState1[i],uncState2[i]) * 64 / 1000000.0 / (elapsedTime/1000.0))<<" --|";
          }
          cout << endl;
        }
        if(rankB >= 0) {
          for (uint32 i=skt; i<(skt+no_columns); ++i) {
              cout << "|-- Mem Ch "<<setw(2) << channel<<" R " << setw(1) << rankB <<": Reads (MB/s): "<<setw(8)<<(float) (getMCCounter(channel,READ_RANK_B,uncState1[i],uncState2[i]) * 64 / 1000000.0 / (elapsedTime/1000.0))<<" --|";
          }
          cout << endl;
          for (uint32 i=skt; i<(skt+no_columns); ++i) {
              cout << "|--                Writes(MB/s): "<<setw(8)<<(float) (getMCCounter(channel,WRITE_RANK_B,uncState1[i],uncState2[i]) * 64 / 1000000.0 / (elapsedTime/1000.0))<<" --|";
          }
          cout << endl;
        }
    }
}

void printSocketBWFooter(uint32 no_columns, uint32 skt, const memdata_t *md)
{
    for (uint32 i=skt; i<(skt+no_columns); ++i) {
        cout << "|-- NODE"<<setw(2)<<i<<" Mem Read (MB/s) : "<<setw(8)<<md->iMC_Rd_socket[i]<<" --|";
    }
    cout << endl;
    for (uint32 i=skt; i<(skt+no_columns); ++i) {
        cout << "|-- NODE"<<setw(2)<<i<<" Mem Write(MB/s) : "<<setw(8)<<md->iMC_Wr_socket[i]<<" --|";
    }
    cout << endl;
    if (md->PMM)
    {
        for (uint32 i=skt; i<(skt+no_columns); ++i) {
            cout << "|-- NODE"<<setw(2)<<i<<" PMM Read (MB/s):"<<setw(8)<<md->iMC_PMM_Rd_socket[i]<<" --|";
        }
        cout << endl;
        for (uint32 i=skt; i<(skt+no_columns); ++i) {
            cout << "|-- NODE"<<setw(2)<<i<<" PMM Write(MB/s):"<<setw(8)<<md->iMC_PMM_Wr_socket[i]<<" --|";
        }
        cout << endl;
        for (uint32 ctrl = 0; ctrl < max_imc_controllers; ++ctrl)
        {
            for (uint32 i=skt; i<(skt+no_columns); ++i) {
                cout << "|-- NODE"<<setw(2)<<i<<"."<<ctrl<<" NM read hit rate :"<<setw(6)<<md->M2M_NM_read_hit_rate[i][ctrl]<<" --|";
            }
            cout << endl;
        }
    }
    else
    {
        for (uint32 i=skt; i<(skt+no_columns); ++i) {
            cout << "|-- NODE"<<setw(2)<<i<<" P. Write (T/s): "<<dec<<setw(10)<<md->partial_write[i]<<" --|";
        }
        cout << endl;
    }
    for (uint32 i=skt; i<(skt+no_columns); ++i) {
        cout << "|-- NODE"<<setw(2)<<i<<" Memory (MB/s): "<<setw(11)<<std::right<<(md->iMC_Rd_socket[i]+md->iMC_Wr_socket[i]+
              md->iMC_PMM_Rd_socket[i]+md->iMC_PMM_Wr_socket[i])<<" --|";
    }
    cout << endl;
    for (uint32 i=skt; i<(no_columns+skt); ++i) {
        cout << "|---------------------------------------|";
    }
    cout << endl;
}

void display_bandwidth(PCM *m, memdata_t *md, uint32 no_columns, const bool show_channel_output)
{
    float sysRead = 0.0, sysWrite = 0.0;
    uint32 numSockets = m->getNumSockets();
    uint32 skt = 0;
    cout.setf(ios::fixed);
    cout.precision(2);

    while(skt < numSockets)
    {
        // Full row
        if ( (skt+no_columns) <= numSockets )
        {
            printSocketBWHeader (no_columns, skt, show_channel_output);
	    if (show_channel_output)
                printSocketChannelBW(m, md, no_columns, skt);
            printSocketBWFooter (no_columns, skt, md);
            for (uint32 i=skt; i<(skt+no_columns); i++) {
                sysRead += md->iMC_Rd_socket[i];
                sysWrite += md->iMC_Wr_socket[i];
                sysRead += md->iMC_PMM_Rd_socket[i];
                sysWrite += md->iMC_PMM_Wr_socket[i];
            }
            skt += no_columns;
        }
        else //Display one socket in this row
        {
            if (m->MCDRAMmemoryTrafficMetricsAvailable())
            {
                cout << "\
                    \r|---------------------------------------||---------------------------------------|\n\
                    \r|--                              Processor socket " << skt << "                            --|\n\
                    \r|---------------------------------------||---------------------------------------|\n\
                    \r|--       DDR4 Channel Monitoring     --||--      MCDRAM Channel Monitoring    --|\n\
                    \r|---------------------------------------||---------------------------------------|\n\
                    \r";
                uint32 max_channels = max_imc_channels <= max_edc_channels ? max_edc_channels : max_imc_channels;
                if (show_channel_output) {
	   float iMC_Rd, iMC_Wr, EDC_Rd, EDC_Wr;
                   for(uint64 channel = 0; channel < max_channels; ++channel)
                   {
                    if (channel <= max_imc_channels) {
                        iMC_Rd = md->iMC_Rd_socket_chan[skt][channel];
                        iMC_Wr = md->iMC_Wr_socket_chan[skt][channel];
		    }
		    else
		    {
		    	iMC_Rd = -1.0;
		    	iMC_Wr = -1.0;
		    }
		    if (channel <= max_edc_channels) {
                        EDC_Rd = md->EDC_Rd_socket_chan[skt][channel];
                        EDC_Wr = md->EDC_Wr_socket_chan[skt][channel];
		    }
		    else
		    {
		    	EDC_Rd = -1.0;
		    	EDC_Rd = -1.0;
		    }

		    if (iMC_Rd >= 0.0 && iMC_Wr >= 0.0 && EDC_Rd >= 0.0 && EDC_Wr >= 0.0)
		    	cout << "|-- DDR4 Ch " << channel <<": Reads (MB/s):" << setw(9)  << iMC_Rd
		    	     << " --||-- EDC Ch " << channel <<": Reads (MB/s):" << setw(10)  << EDC_Rd
		    	     << " --|\n|--            Writes(MB/s):" << setw(9) << iMC_Wr
		    	     << " --||--           Writes(MB/s):" << setw(10)  << EDC_Wr
		    	     <<" --|\n";
		    else if ((iMC_Rd < 0.0 || iMC_Wr < 0.0) && EDC_Rd >= 0.0 && EDC_Wr >= 0.0)
		    	cout << "|--                                  "
		    	     << " --||-- EDC Ch " << channel <<": Reads (MB/s):" << setw(10)  << EDC_Rd
		    	     << " --|\n|--                                  "
		    	     << " --||--           Writes(MB/s):" << setw(10)  << EDC_Wr
		    	     <<" --|\n";

		    else if (iMC_Rd >= 0.0 && iMC_Wr >= 0.0 && (EDC_Rd < 0.0 || EDC_Wr < 0.0))
		    	cout << "|-- DDR4 Ch " << channel <<": Reads (MB/s):" << setw(9)  << iMC_Rd
		    	     << " --||--                                  "
		    	     << " --|\n|--            Writes(MB/s):" << setw(9) << iMC_Wr
		    	     << " --||--                                  "
		    	     <<" --|\n";
		    else
		    	continue;
	   }
                }
                cout << "\
                    \r|-- DDR4 Mem Read  (MB/s):"<<setw(11)<<md->iMC_Rd_socket[skt]<<" --||-- MCDRAM Read (MB/s):"<<setw(14)<<md->EDC_Rd_socket[skt]<<" --|\n\
                    \r|-- DDR4 Mem Write (MB/s):"<<setw(11)<<md->iMC_Wr_socket[skt]<<" --||-- MCDRAM Write(MB/s):"<<setw(14)<<md->EDC_Wr_socket[skt]<<" --|\n\
                    \r|-- DDR4 Memory (MB/s)   :"<<setw(11)<<md->iMC_Rd_socket[skt]+md->iMC_Wr_socket[skt]<<" --||-- MCDRAM (MB/s)     :"<<setw(14)<<md->EDC_Rd_socket[skt]+md->EDC_Wr_socket[skt]<<" --|\n\
                    \r|---------------------------------------||---------------------------------------|\n\
                    \r";

                sysRead  += (md->iMC_Rd_socket[skt]+md->EDC_Rd_socket[skt]);
                sysWrite += (md->iMC_Wr_socket[skt]+md->EDC_Wr_socket[skt]);
                skt += 1;
            }
	    else
	    {
                cout << "\
                    \r|---------------------------------------|\n\
                    \r|--             Socket "<<skt<<"              --|\n\
                    \r|---------------------------------------|\n";
                if (show_channel_output) {
	  cout << "\
                    \r|--     Memory Channel Monitoring     --|\n\
                    \r|---------------------------------------|\n\
                    \r"; 
                  for(uint64 channel = 0; channel < max_imc_channels; ++channel)
                  {
                    if(md->iMC_Rd_socket_chan[skt][channel] < 0.0 && md->iMC_Wr_socket_chan[skt][channel] < 0.0) //If the channel read neg. value, the channel is not working; skip it.
                        continue;
                    cout << "|--  Mem Ch " << channel <<": Reads (MB/s):" << setw(8)  << md->iMC_Rd_socket_chan[skt][channel]
                        <<"  --|\n|--            Writes(MB/s):" << setw(8) << md->iMC_Wr_socket_chan[skt][channel]
                        <<"  --|\n";
                    if (md->PMM)
                    {
                        cout << "|--      PMM Reads (MB/s):" << setw(8) << md->iMC_PMM_Rd_socket_chan[skt][channel] << "  --|\n";
                        cout << "|--      PMM Writes(MB/s):" << setw(8) << md->iMC_PMM_Wr_socket_chan[skt][channel] << "  --|\n";
                    }
                  }
	}
                cout << "\
                    \r|-- NODE"<<skt<<" Mem Read (MB/s)  :"<<setw(8)<<md->iMC_Rd_socket[skt]<<"  --|\n\
                    \r|-- NODE"<<skt<<" Mem Write (MB/s) :"<<setw(8)<<md->iMC_Wr_socket[skt]<<"  --|\n";
                if(md->PMM)
                {
                    cout << "\
<<<<<<< HEAD
                        \r|-- NODE"<<skt<<" PMM Read (MB/s):"<<setw(8)<<md->iMC_PMM_Rd_socket[skt]<<"  --|\n\
                        \r|-- NODE"<<skt<<" PMM Write(MB/s):"<<setw(8)<<md->iMC_PMM_Wr_socket[skt]<<"  --|\n";
=======
                        \r|-- NODE"<<skt<<" DDR-T Read (MB/s):"<<setw(8)<<md->iMC_DDRT_Rd_socket[skt]<<"  --|\n\
                        \r|-- NODE"<<skt<<" DDR-T Write(MB/s):"<<setw(8)<<md->iMC_DDRT_Wr_socket[skt]<<"  --|\n";
                    for (uint32 ctrl = 0; ctrl < max_imc_controllers; ++ctrl)
                    {
                        cout << "\r|-- NODE"<<setw(2)<<skt<<"."<<ctrl<<" NM read hit rate :"<<setw(6)<<md->M2M_NM_read_hit_rate[skt][ctrl]<<" --|\n";
                    }
>>>>>>> b2fa4d95
                }
                else
                {
                    cout <<
                       "\r|-- NODE"<<skt<<" P. Write (T/s) :"<<setw(10)<<dec<<md->partial_write[skt]<<"  --|\n";
                }
                cout <<
                   "\r|-- NODE"<<skt<<" Memory (MB/s): "<<setw(8)<<md->iMC_Rd_socket[skt]+md->iMC_Wr_socket[skt]+
                    md->iMC_PMM_Rd_socket[skt]+md->iMC_PMM_Wr_socket[skt]<<"     --|\n\
                    \r|---------------------------------------|\n\
                    \r";

                sysRead += md->iMC_Rd_socket[skt];
                sysWrite += md->iMC_Wr_socket[skt];
                sysRead += md->iMC_PMM_Rd_socket[skt];
                sysWrite += md->iMC_PMM_Wr_socket[skt];
                skt += 1;
            }
        }
        cout << "\
            \r|---------------------------------------||---------------------------------------|\n\
            \r|--                 System Read Throughput(MB/s):"<<setw(14)<<sysRead<<"                --|\n\
            \r|--                System Write Throughput(MB/s):"<<setw(14)<<sysWrite<<"                --|\n\
            \r|--               System Memory Throughput(MB/s):"<<setw(14)<<sysRead+sysWrite<<"                --|\n\
            \r|---------------------------------------||---------------------------------------|" << endl;
    }
}

void display_bandwidth_csv_header(PCM *m, memdata_t *md, const bool show_channel_output)
{
    uint32 numSockets = m->getNumSockets();
    cout << ";;" ; // Time

    for (uint32 skt=0; skt < numSockets; ++skt)
    {
      if (show_channel_output) {
         for(uint64 channel = 0; channel < max_imc_channels; ++channel)
         {
	     if(md->iMC_Rd_socket_chan[skt][channel] < 0.0 && md->iMC_Wr_socket_chan[skt][channel] < 0.0) //If the channel read neg. value, the channel is not working; skip it.
	        continue;
	     cout << "SKT" << skt << ";SKT" << skt << ';';
             if (md->PMM)
             {
                 cout << "SKT" << skt << ";SKT" << skt << ';';
             }
         }
      }
      cout << "SKT"<<skt<<";"
	   << "SKT"<<skt<<";"
	   << "SKT"<<skt<<";";
      if (m->getCPUModel() != PCM::KNL)
          if (md->PMM)
	      cout << "SKT"<<skt<<";" << "SKT"<<skt<<";";
          else
              cout << "SKT"<<skt<<";";

      if (m->MCDRAMmemoryTrafficMetricsAvailable()) {
	  if (show_channel_output) {
             for(uint64 channel = 0; channel < max_edc_channels; ++channel)
             {
	         if(md->EDC_Rd_socket_chan[skt][channel] < 0.0 && md->EDC_Wr_socket_chan[skt][channel] < 0.0) //If the channel read neg. value, the channel is not working; skip it.
	             continue;
	         cout << "SKT" << skt << ";SKT" << skt << ';';
	     }
	  }
          cout << "SKT"<<skt<<";"
               << "SKT"<<skt<<";"
	       << "SKT"<<skt<<";";
      }

    }
    cout << "System;System;System\n";

    cout << "Date;Time;" ;
    for (uint32 skt=0; skt < numSockets; ++skt)
    {
      if (show_channel_output) {
         for(uint64 channel = 0; channel < max_imc_channels; ++channel)
         {
	     if(md->iMC_Rd_socket_chan[skt][channel] < 0.0 && md->iMC_Wr_socket_chan[skt][channel] < 0.0) //If the channel read neg. value, the channel is not working; skip it.
	         continue;
	     cout << "Ch" <<channel <<"Read;"
	          << "Ch" <<channel <<"Write;";
             if(md->PMM)
             {
                 cout << "Ch" <<channel <<"PMM_Read;"
                      << "Ch" <<channel <<"PMM_Write;";
             }
	 }
      }
      if (m->getCPUModel() == PCM::KNL)
          cout << "DDR4 Read (MB/s); DDR4 Write (MB/s); DDR4 Memory (MB/s);";
      else
      {
          if(md->PMM)
              cout << "Mem Read (MB/s);Mem Write (MB/s); PMM_Read; PMM_Write; Memory (MB/s);";
          else
              cout << "Mem Read (MB/s);Mem Write (MB/s); P. Write (T/s); Memory (MB/s);";
      }

      if (m->MCDRAMmemoryTrafficMetricsAvailable()) {
         if (show_channel_output) {
            for(uint64 channel = 0; channel < max_edc_channels; ++channel)
            {
	         if(md->EDC_Rd_socket_chan[skt][channel] < 0.0 && md->EDC_Wr_socket_chan[skt][channel] < 0.0) //If the channel read neg. value, the channel is not working; skip it.
	             continue;
	         cout << "EDC_Ch" <<channel <<"Read;"
	              << "EDC_Ch" <<channel <<"Write;";
	       }
	 }
         cout << "MCDRAM Read (MB/s); MCDRAM Write (MB/s); MCDRAM (MB/s);";
      }
    }

    cout << "Read;Write;Memory" << endl;
}

void display_bandwidth_csv(PCM *m, memdata_t *md, uint64 elapsedTime, const bool show_channel_output)
{
    uint32 numSockets = m->getNumSockets();
    tm tt = pcm_localtime();
    cout.precision(3);
    cout << 1900+tt.tm_year << '-' << 1+tt.tm_mon << '-' << tt.tm_mday << ';'
         << tt.tm_hour << ':' << tt.tm_min << ':' << tt.tm_sec << ';';


    float sysRead = 0.0, sysWrite = 0.0;

    cout.setf(ios::fixed);
    cout.precision(2);

    for (uint32 skt=0; skt < numSockets; ++skt)
    {
	if (show_channel_output) {
           for(uint64 channel = 0; channel < max_imc_channels; ++channel)
           {
	      if(md->iMC_Rd_socket_chan[skt][channel] < 0.0 && md->iMC_Wr_socket_chan[skt][channel] < 0.0) //If the channel read neg. value, the channel is not working; skip it.
	         continue;
	      cout <<setw(8) << md->iMC_Rd_socket_chan[skt][channel] << ';'
	           <<setw(8) << md->iMC_Wr_socket_chan[skt][channel] << ';';
              if(md->PMM)
              {
                  cout <<setw(8) << md->iMC_PMM_Rd_socket_chan[skt][channel] << ';'
                       <<setw(8) << md->iMC_PMM_Wr_socket_chan[skt][channel] << ';';
              }
	   }
	 }
         cout <<setw(8) << md->iMC_Rd_socket[skt] <<';'
	      <<setw(8) << md->iMC_Wr_socket[skt] <<';';
         if(md->PMM)
         {
             cout <<setw(8) << md->iMC_PMM_Rd_socket[skt] <<';'
                  <<setw(8) << md->iMC_PMM_Wr_socket[skt] <<';';
         }
	 if (m->getCPUModel() != PCM::KNL)
         {
             if (!md->PMM)
             {
                 cout <<setw(10) << dec << md->partial_write[skt] <<';';
             }
         }
         cout << setw(8) << md->iMC_Rd_socket[skt]+md->iMC_Wr_socket[skt] <<';';

	 sysRead += md->iMC_Rd_socket[skt];
         sysWrite += md->iMC_Wr_socket[skt];
         sysRead += md->iMC_PMM_Rd_socket[skt];
         sysWrite += md->iMC_PMM_Wr_socket[skt];

	 if (m->MCDRAMmemoryTrafficMetricsAvailable()) {
            if (show_channel_output) {
	       for(uint64 channel = 0; channel < max_edc_channels; ++channel)
	       {
                  if(md->EDC_Rd_socket_chan[skt][channel] < 0.0 && md->EDC_Wr_socket_chan[skt][channel] < 0.0) //If the channel read neg. value, the channel is not working; skip it.
	               continue;
                  cout <<setw(8) << md->EDC_Rd_socket_chan[skt][channel] << ';'
	               <<setw(8) << md->EDC_Wr_socket_chan[skt][channel] << ';';
	
	       }
	    }
             cout <<setw(8) << md->EDC_Rd_socket[skt] <<';'
	          <<setw(8) << md->EDC_Wr_socket[skt] <<';'
                  <<setw(8) << md->EDC_Rd_socket[skt]+md->EDC_Wr_socket[skt] <<';';

             sysRead += md->EDC_Rd_socket[skt];
             sysWrite += md->EDC_Wr_socket[skt];
	 }
    }

    cout <<setw(10) <<sysRead <<';'
	 <<setw(10) <<sysWrite <<';'
	 <<setw(10) <<sysRead+sysWrite << endl;
}

void calculate_bandwidth(PCM *m, const ServerUncorePowerState uncState1[], const ServerUncorePowerState uncState2[], uint64 elapsedTime, bool csv, bool & csvheader, uint32 no_columns, bool PMM, const bool show_channel_output)
{
    //const uint32 num_imc_channels = m->getMCChannelsPerSocket();
    //const uint32 num_edc_channels = m->getEDCChannelsPerSocket();
    memdata_t md;
    md.PMM = PMM;

    for(uint32 skt = 0; skt < m->getNumSockets(); ++skt)
    {
        md.iMC_Rd_socket[skt] = 0.0;
        md.iMC_Wr_socket[skt] = 0.0;
        md.iMC_PMM_Rd_socket[skt] = 0.0;
        md.iMC_PMM_Wr_socket[skt] = 0.0;
        md.EDC_Rd_socket[skt] = 0.0;
        md.EDC_Wr_socket[skt] = 0.0;
        md.partial_write[skt] = 0;
        for(uint32 i=0; i < max_imc_controllers; ++i)
        {
            md.M2M_NM_read_hit_rate[skt][i] = 0.;
        }
        const uint32 numChannels1 = m->getMCChannels(skt, 0); // number of channels in the first controller

	switch(m->getCPUModel()) {
	case PCM::KNL:
            for(uint32 channel = 0; channel < max_edc_channels; ++channel)
            {
                if(getEDCCounter(channel,READ,uncState1[skt],uncState2[skt]) == 0.0 && getEDCCounter(channel,WRITE,uncState1[skt],uncState2[skt]) == 0.0)
                {
                    md.EDC_Rd_socket_chan[skt][channel] = -1.0;
                    md.EDC_Wr_socket_chan[skt][channel] = -1.0;
                    continue;
                }

                md.EDC_Rd_socket_chan[skt][channel] = (float) (getEDCCounter(channel,READ,uncState1[skt],uncState2[skt]) * 64 / 1000000.0 / (elapsedTime/1000.0));
                md.EDC_Wr_socket_chan[skt][channel] = (float) (getEDCCounter(channel,WRITE,uncState1[skt],uncState2[skt]) * 64 / 1000000.0 / (elapsedTime/1000.0));

                md.EDC_Rd_socket[skt] += md.EDC_Rd_socket_chan[skt][channel];
                md.EDC_Wr_socket[skt] += md.EDC_Wr_socket_chan[skt][channel];
	    }
        default:
            for(uint32 channel = 0; channel < max_imc_channels; ++channel)
            {
                if(getMCCounter(channel,READ,uncState1[skt],uncState2[skt]) == 0.0 && getMCCounter(channel,WRITE,uncState1[skt],uncState2[skt]) == 0.0) //In case of JKT-EN, there are only three channels. Skip one and continue.
                {
                    if (!PMM || (getMCCounter(channel,PMM_READ,uncState1[skt],uncState2[skt]) == 0.0 && getMCCounter(channel,PMM_WRITE,uncState1[skt],uncState2[skt]) == 0.0))
                    {
                        md.iMC_Rd_socket_chan[skt][channel] = -1.0;
                        md.iMC_Wr_socket_chan[skt][channel] = -1.0;
                        continue;
                    }
                }

                md.iMC_Rd_socket_chan[skt][channel] = (float) (getMCCounter(channel,READ,uncState1[skt],uncState2[skt]) * 64 / 1000000.0 / (elapsedTime/1000.0));
                md.iMC_Wr_socket_chan[skt][channel] = (float) (getMCCounter(channel,WRITE,uncState1[skt],uncState2[skt]) * 64 / 1000000.0 / (elapsedTime/1000.0));

                md.iMC_Rd_socket[skt] += md.iMC_Rd_socket_chan[skt][channel];
                md.iMC_Wr_socket[skt] += md.iMC_Wr_socket_chan[skt][channel];

                if(PMM)
                {
                    md.iMC_PMM_Rd_socket_chan[skt][channel] = (float) (getMCCounter(channel,PMM_READ,uncState1[skt],uncState2[skt]) * 64 / 1000000.0 / (elapsedTime/1000.0));
                    md.iMC_PMM_Wr_socket_chan[skt][channel] = (float) (getMCCounter(channel,PMM_WRITE,uncState1[skt],uncState2[skt]) * 64 / 1000000.0 / (elapsedTime/1000.0));

<<<<<<< HEAD
                    md.iMC_PMM_Rd_socket[skt] += md.iMC_PMM_Rd_socket_chan[skt][channel];
                    md.iMC_PMM_Wr_socket[skt] += md.iMC_PMM_Wr_socket_chan[skt][channel];
=======
                    md.iMC_DDRT_Rd_socket[skt] += md.iMC_DDRT_Rd_socket_chan[skt][channel];
                    md.iMC_DDRT_Wr_socket[skt] += md.iMC_DDRT_Wr_socket_chan[skt][channel];

                    md.M2M_NM_read_hit_rate[skt][(channel < numChannels1)?0:1] += (float)getMCCounter(channel,READ,uncState1[skt],uncState2[skt]);
>>>>>>> b2fa4d95
                }
                else
                {
                    md.partial_write[skt] += (uint64) (getMCCounter(channel,PARTIAL,uncState1[skt],uncState2[skt]) / (elapsedTime/1000.0));
                }
            }
	}
        if (DDRT)
        {
            for(uint32 c = 0; c < max_imc_controllers; ++c)
            {
                if(md.M2M_NM_read_hit_rate[skt][c] != 0.0)
                {
                    md.M2M_NM_read_hit_rate[skt][c] = ((float)getM2MCounter(c, NM_HIT, uncState1[skt],uncState2[skt]))/ md.M2M_NM_read_hit_rate[skt][c];
                }
            }
        }
    }

    if (csv) {
      if (csvheader) {
	display_bandwidth_csv_header(m, &md, show_channel_output);
	csvheader = false;
      }
      display_bandwidth_csv(m, &md, elapsedTime, show_channel_output);
    } else {
      display_bandwidth(m, &md, no_columns, show_channel_output);
    }
}

void calculate_bandwidth(PCM *m, const ServerUncorePowerState uncState1[], const ServerUncorePowerState uncState2[], uint64 elapsedTime, bool csv, bool & csvheader, uint32 no_columns, int rankA, int rankB)
{
    uint32 skt = 0;
    cout.setf(ios::fixed);
    cout.precision(2);
    uint32 numSockets = m->getNumSockets();

    while(skt < numSockets)
    {
        // Full row
        if ( (skt+no_columns) <= numSockets )
        {
            printSocketRankBWHeader(no_columns, skt);
            printSocketChannelBW(no_columns, skt, max_imc_channels, uncState1, uncState2, elapsedTime, rankA, rankB);
            for (uint32 i=skt; i<(no_columns+skt); ++i) {
              cout << "|-------------------------------------------|";
            }
            cout << endl;
            skt += no_columns;
        }
        else //Display one socket in this row
        {
            cout << "\
                \r|-------------------------------------------|\n\
                \r|--               Socket "<<skt<<"                --|\n\
                \r|-------------------------------------------|\n\
                \r|--           DIMM Rank Monitoring        --|\n\
                \r|-------------------------------------------|\n\
                \r";
            for(uint32 channel = 0; channel < max_imc_channels; ++channel)
            {
                if(rankA >=0)
                  cout << "|-- Mem Ch "
                      << setw(2) << channel
                      << " R " << setw(1) << rankA
                      <<": Reads (MB/s):"
                      <<setw(8)
                      <<(float) (getMCCounter(channel,READ_RANK_A,uncState1[skt],uncState2[skt]) * 64 / 1000000.0 / (elapsedTime/1000.0))
                      <<"  --|\n|--                Writes(MB/s):"
                      <<setw(8)
                      <<(float) (getMCCounter(channel,WRITE_RANK_A,uncState1[skt],uncState2[skt]) * 64 / 1000000.0 / (elapsedTime/1000.0))
                      <<"  --|\n";
                if(rankB >=0)
                  cout << "|-- Mem Ch "
                      << setw(2) << channel
                      << " R " << setw(1) << rankB
                      <<": Reads (MB/s):"
                      <<setw(8)
                      <<(float) (getMCCounter(channel,READ_RANK_B,uncState1[skt],uncState2[skt]) * 64 / 1000000.0 / (elapsedTime/1000.0))
                      <<"  --|\n|--                Writes(MB/s):"
                      <<setw(8)
                      <<(float) (getMCCounter(channel,WRITE_RANK_B,uncState1[skt],uncState2[skt]) * 64 / 1000000.0 / (elapsedTime/1000.0))
                      <<"  --|\n";
            }
            cout << "\
                \r|-------------------------------------------|\n\
                \r";
	
            skt += 1;
        }
    }
}

int main(int argc, char * argv[])
{
    set_signal_handlers();

#ifdef PCM_FORCE_SILENT
    null_stream nullStream1, nullStream2;
    std::cout.rdbuf(&nullStream1);
    std::cerr.rdbuf(&nullStream2);
#endif

#ifdef _MSC_VER
    TCHAR driverPath[1040]; // length for current directory + "\\msr.sys"
    GetCurrentDirectory(1024, driverPath);
    wcscat_s(driverPath, 1040, L"\\msr.sys");
#endif

    cerr << endl;
    cerr << " Processor Counter Monitor: Memory Bandwidth Monitoring Utility " << PCM_VERSION << endl;
    cerr << endl;
    
    cerr << " This utility measures memory bandwidth per channel or per DIMM rank in real-time" << endl;
    cerr << endl;

    double delay = -1.0;
    bool csv = false, csvheader=false, show_channel_output=true;
    uint32 no_columns = DEFAULT_DISPLAY_COLUMNS; // Default number of columns is 2
    char * sysCmd = NULL;
    char ** sysArgv = NULL;
#ifndef _MSC_VER
    long diff_usec = 0; // deviation of clock is useconds between measurements
    int calibrated = PCM_CALIBRATION_INTERVAL - 2; // keeps track is the clock calibration needed
#endif
    int rankA = -1, rankB = -1;
    bool PMM = false;
    unsigned int numberOfIterations = 0; // number of iterations

    string program = string(argv[0]);

    PCM * m = PCM::getInstance();

    if(argc > 1) do
    {
        argv++;
        argc--;
        if (strncmp(*argv, "--help", 6) == 0 ||
            strncmp(*argv, "-h", 2) == 0 ||
            strncmp(*argv, "/h", 2) == 0)
        {
            print_help(program);
            exit(EXIT_FAILURE);
        }
        else
        if (strncmp(*argv, "-csv",4) == 0 ||
            strncmp(*argv, "/csv",4) == 0)
        {
            csv = true;
			csvheader = true;
            string cmd = string(*argv);
            size_t found = cmd.find('=',4);
            if (found != string::npos) {
                string filename = cmd.substr(found+1);
                if (!filename.empty()) {
                    m->setOutput(filename);
                }
            }
            continue;
        }
	else
        if (strncmp(*argv, "-i", 2) == 0 ||
            strncmp(*argv, "/i", 2) == 0)
        {
            string cmd = string(*argv);
            size_t found = cmd.find('=', 2);
            if (found != string::npos) {
                string tmp = cmd.substr(found + 1);
                if (!tmp.empty()) {
                    numberOfIterations = (unsigned int)atoi(tmp.c_str());
                }
            }
            continue;
        }
        else
        if (strncmp(*argv, "-columns", 8) == 0 ||
            strncmp(*argv, "/columns", 8) == 0)
        {
            string cmd = string(*argv);
            size_t found = cmd.find('=',2);
            if (found != string::npos) {
                no_columns = atoi(cmd.substr(found+1).c_str());
                if (no_columns == 0)
                    no_columns = DEFAULT_DISPLAY_COLUMNS;
                if (no_columns > m->getNumSockets())
                    no_columns = m->getNumSockets();
            }
            continue;
        }
        if (strncmp(*argv, "-rank", 5) == 0 ||
            strncmp(*argv, "/rank", 5) == 0)
        {
            string cmd = string(*argv);
            size_t found = cmd.find('=',2);
            if (found != string::npos) {
                int rank = atoi(cmd.substr(found+1).c_str());
                if (rankA >= 0 && rankB >= 0)
                {
                  std::cerr << "At most two DIMM ranks can be monitored "<< std::endl;
                  exit(EXIT_FAILURE);
                }
                else
                {
                  if(rank > 7) {
                      std::cerr << "Invalid rank number "<<rank << std::endl;
                      exit(EXIT_FAILURE);
                  }
                  if(rankA < 0) rankA = rank;
                  else if(rankB < 0) rankB = rank;
                }
            }
            continue;
        }
        if (strncmp(*argv, "--nochannel", 11) == 0 ||
            strncmp(*argv, "-nc", 3) == 0 ||
            strncmp(*argv, "/nc", 3) == 0)
        {
            show_channel_output = false;
            continue;
        }

        if (strncmp(*argv, "-pmm", 6) == 0 ||
            strncmp(*argv, "/pmm", 6) == 0)
        {
            PMM = true;
            continue;
        }
#ifdef _MSC_VER
        else
        if (strncmp(*argv, "--uninstallDriver", 17) == 0)
        {
            Driver tmpDrvObject;
            tmpDrvObject.uninstall();
            cerr << "msr.sys driver has been uninstalled. You might need to reboot the system to make this effective." << endl;
            exit(EXIT_SUCCESS);
        }
        else
        if (strncmp(*argv, "--installDriver", 15) == 0)
        {
            Driver tmpDrvObject;
            if (!tmpDrvObject.start(driverPath))
            {
                cerr << "Can not access CPU counters" << endl;
                cerr << "You must have signed msr.sys driver in your current directory and have administrator rights to run this program" << endl;
                exit(EXIT_FAILURE);
            }
            exit(EXIT_SUCCESS);
        }
#endif
        else
        if (strncmp(*argv, "--", 2) == 0)
        {
            argv++;
            sysCmd = *argv;
            sysArgv = argv;
            break;
        }
        else
        {
            // any other options positional that is a floating point number is treated as <delay>,
            // while the other options are ignored with a warning issues to stderr
            double delay_input;
            std::istringstream is_str_stream(*argv);
            is_str_stream >> noskipws >> delay_input;
            if(is_str_stream.eof() && !is_str_stream.fail()) {
                delay = delay_input;
            } else {
                cerr << "WARNING: unknown command-line option: \"" << *argv << "\". Ignoring it." << endl;
                print_help(program);
                exit(EXIT_FAILURE);
            }
            continue;
        }
    } while(argc > 1); // end of command line partsing loop

    m->disableJKTWorkaround();
    print_cpu_details();
    if (!m->hasPCICFGUncore())
    {
        std::cerr << "Unsupported processor model (" << m->getCPUModel() << ")." << std::endl;
        if (m->memoryTrafficMetricsAvailable())
            cerr << "For processor-level memory bandwidth statistics please use pcm.x" << endl;
        exit(EXIT_FAILURE);
    }
    if(PMM && (m->PMMTrafficMetricsAvailable() == false))
    {
        cerr << "PMM traffic metrics are not available on your processor." << endl;
        exit(EXIT_FAILURE);
    }
    if((rankA >= 0 || rankB >= 0) && PMM)
    {
        cerr << "PMM traffic metrics are not available on rank level" << endl;
        exit(EXIT_FAILURE);
    }
    if((rankA >= 0 || rankB >= 0) && !show_channel_output)
    {
        cerr << "Rank level output requires channel output" << endl;
        exit(EXIT_FAILURE);
    }
    PCM::ErrorCode status = m->programServerUncoreMemoryMetrics(rankA, rankB, PMM);
    switch (status)
    {
        case PCM::Success:
            break;
        case PCM::MSRAccessDenied:
            cerr << "Access to Processor Counter Monitor has denied (no MSR or PCI CFG space access)." << endl;
            exit(EXIT_FAILURE);
        case PCM::PMUBusy:
            cerr << "Access to Processor Counter Monitor has denied (Performance Monitoring Unit is occupied by other application). Try to stop the application that uses PMU." << endl;
            cerr << "Alternatively you can try to reset PMU configuration at your own risk. Try to reset? (y/n)" << endl;
            char yn;
            std::cin >> yn;
            if ('y' == yn)
            {
                m->resetPMU();
                cerr << "PMU configuration has been reset. Try to rerun the program again." << endl;
            }
            exit(EXIT_FAILURE);
        default:
            cerr << "Access to Processor Counter Monitor has denied (Unknown error)." << endl;
            exit(EXIT_FAILURE);
    }

    if(m->getNumSockets() > max_sockets)
    {
        cerr << "Only systems with up to "<<max_sockets<<" sockets are supported! Program aborted" << endl;
        exit(EXIT_FAILURE);
    }

    ServerUncorePowerState * BeforeState = new ServerUncorePowerState[m->getNumSockets()];
    ServerUncorePowerState * AfterState = new ServerUncorePowerState[m->getNumSockets()];
    uint64 BeforeTime = 0, AfterTime = 0;

    if ( (sysCmd != NULL) && (delay<=0.0) ) {
        // in case external command is provided in command line, and
        // delay either not provided (-1) or is zero
        m->setBlocked(true);
    } else {
        m->setBlocked(false);
    }

    if (csv) {
        if( delay<=0.0 ) delay = PCM_DELAY_DEFAULT;
    } else {
        // for non-CSV mode delay < 1.0 does not make a lot of practical sense: 
        // hard to read from the screen, or
        // in case delay is not provided in command line => set default
        if( ((delay<1.0) && (delay>0.0)) || (delay<=0.0) ) delay = PCM_DELAY_DEFAULT;
    }

    cerr << "Update every "<<delay<<" seconds"<< endl;

    for(uint32 i=0; i<m->getNumSockets(); ++i)
        BeforeState[i] = m->getServerUncorePowerState(i); 

    BeforeTime = m->getTickCount();

    if( sysCmd != NULL ) {
        MySystem(sysCmd, sysArgv);
    }

    unsigned int i = 1;

    while ((i <= numberOfIterations) || (numberOfIterations == 0))
    {
        if(!csv) cout << std::flush;
        int delay_ms = int(delay * 1000);
        int calibrated_delay_ms = delay_ms;
#ifdef _MSC_VER
        // compensate slow Windows console output
        if(AfterTime) delay_ms -= (int)(m->getTickCount() - BeforeTime);
        if(delay_ms < 0) delay_ms = 0;
#else
        // compensation of delay on Linux/UNIX
        // to make the samling interval as monotone as possible
        struct timeval start_ts, end_ts;
        if(calibrated == 0) {
            gettimeofday(&end_ts, NULL);
            diff_usec = (end_ts.tv_sec-start_ts.tv_sec)*1000000.0+(end_ts.tv_usec-start_ts.tv_usec);
            calibrated_delay_ms = delay_ms - diff_usec/1000.0;
        }
#endif

        MySleepMs(calibrated_delay_ms);

#ifndef _MSC_VER
        calibrated = (calibrated + 1) % PCM_CALIBRATION_INTERVAL;
        if(calibrated == 0) {
            gettimeofday(&start_ts, NULL);
        }
#endif

        AfterTime = m->getTickCount();
        for(uint32 i=0; i<m->getNumSockets(); ++i)
            AfterState[i] = m->getServerUncorePowerState(i);

	if (!csv) {
	  //cout << "Time elapsed: "<<dec<<fixed<<AfterTime-BeforeTime<<" ms\n";
	  //cout << "Called sleep function for "<<dec<<fixed<<delay_ms<<" ms\n";
	}

        if(rankA >= 0 || rankB >= 0)
          calculate_bandwidth(m,BeforeState,AfterState,AfterTime-BeforeTime,csv,csvheader, no_columns, rankA, rankB);
        else
          calculate_bandwidth(m,BeforeState,AfterState,AfterTime-BeforeTime,csv,csvheader, no_columns, PMM, show_channel_output);

        swap(BeforeTime, AfterTime);
        swap(BeforeState, AfterState);

        if ( m->isBlocked() ) {
        // in case PCM was blocked after spawning child application: break monitoring loop here
            break;
        }
	++i;
    }

    delete[] BeforeState;
    delete[] AfterState;

    exit(EXIT_SUCCESS);
}<|MERGE_RESOLUTION|>--- conflicted
+++ resolved
@@ -46,14 +46,9 @@
 #define READ_RANK_B 2
 #define WRITE_RANK_B 3
 #define PARTIAL 2
-<<<<<<< HEAD
 #define PMM_READ 2
 #define PMM_WRITE 3
-=======
-#define DDRT_READ 2
-#define DDRT_WRITE 3
 #define NM_HIT 0  // NM :  Near Memory (DRAM cache) in Memory Mode
->>>>>>> b2fa4d95
 #define PCM_DELAY_DEFAULT 1.0 // in seconds
 #define PCM_DELAY_MIN 0.015 // 15 milliseconds is practical on most modern CPUs
 #define PCM_CALIBRATION_INTERVAL 50 // calibrate clock only every 50th iteration
@@ -74,14 +69,9 @@
     float iMC_PMM_Wr_socket_chan[max_sockets][max_imc_channels];
     float iMC_Rd_socket[max_sockets];
     float iMC_Wr_socket[max_sockets];
-<<<<<<< HEAD
     float iMC_PMM_Rd_socket[max_sockets];
     float iMC_PMM_Wr_socket[max_sockets];
-=======
-    float iMC_DDRT_Rd_socket[max_sockets];
-    float iMC_DDRT_Wr_socket[max_sockets];
     float M2M_NM_read_hit_rate[max_sockets][max_imc_controllers];
->>>>>>> b2fa4d95
     float EDC_Rd_socket_chan[max_sockets][max_edc_channels];
     float EDC_Wr_socket_chan[max_sockets][max_edc_channels];
     float EDC_Rd_socket[max_sockets];
@@ -396,17 +386,12 @@
                 if(md->PMM)
                 {
                     cout << "\
-<<<<<<< HEAD
                         \r|-- NODE"<<skt<<" PMM Read (MB/s):"<<setw(8)<<md->iMC_PMM_Rd_socket[skt]<<"  --|\n\
                         \r|-- NODE"<<skt<<" PMM Write(MB/s):"<<setw(8)<<md->iMC_PMM_Wr_socket[skt]<<"  --|\n";
-=======
-                        \r|-- NODE"<<skt<<" DDR-T Read (MB/s):"<<setw(8)<<md->iMC_DDRT_Rd_socket[skt]<<"  --|\n\
-                        \r|-- NODE"<<skt<<" DDR-T Write(MB/s):"<<setw(8)<<md->iMC_DDRT_Wr_socket[skt]<<"  --|\n";
                     for (uint32 ctrl = 0; ctrl < max_imc_controllers; ++ctrl)
                     {
                         cout << "\r|-- NODE"<<setw(2)<<skt<<"."<<ctrl<<" NM read hit rate :"<<setw(6)<<md->M2M_NM_read_hit_rate[skt][ctrl]<<" --|\n";
                     }
->>>>>>> b2fa4d95
                 }
                 else
                 {
@@ -663,15 +648,10 @@
                     md.iMC_PMM_Rd_socket_chan[skt][channel] = (float) (getMCCounter(channel,PMM_READ,uncState1[skt],uncState2[skt]) * 64 / 1000000.0 / (elapsedTime/1000.0));
                     md.iMC_PMM_Wr_socket_chan[skt][channel] = (float) (getMCCounter(channel,PMM_WRITE,uncState1[skt],uncState2[skt]) * 64 / 1000000.0 / (elapsedTime/1000.0));
 
-<<<<<<< HEAD
                     md.iMC_PMM_Rd_socket[skt] += md.iMC_PMM_Rd_socket_chan[skt][channel];
                     md.iMC_PMM_Wr_socket[skt] += md.iMC_PMM_Wr_socket_chan[skt][channel];
-=======
-                    md.iMC_DDRT_Rd_socket[skt] += md.iMC_DDRT_Rd_socket_chan[skt][channel];
-                    md.iMC_DDRT_Wr_socket[skt] += md.iMC_DDRT_Wr_socket_chan[skt][channel];
 
                     md.M2M_NM_read_hit_rate[skt][(channel < numChannels1)?0:1] += (float)getMCCounter(channel,READ,uncState1[skt],uncState2[skt]);
->>>>>>> b2fa4d95
                 }
                 else
                 {
@@ -679,7 +659,7 @@
                 }
             }
 	}
-        if (DDRT)
+        if (PMM)
         {
             for(uint32 c = 0; c < max_imc_controllers; ++c)
             {
