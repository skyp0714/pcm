/*
BSD 3-Clause License

Copyright (c) 2016-2020, Intel Corporation
All rights reserved.

Redistribution and use in source and binary forms, with or without
modification, are permitted provided that the following conditions are met:

* Redistributions of source code must retain the above copyright notice, this
  list of conditions and the following disclaimer.

* Redistributions in binary form must reproduce the above copyright notice,
  this list of conditions and the following disclaimer in the documentation
  and/or other materials provided with the distribution.

* Neither the name of the copyright holder nor the names of its
  contributors may be used to endorse or promote products derived from
  this software without specific prior written permission.

THIS SOFTWARE IS PROVIDED BY THE COPYRIGHT HOLDERS AND CONTRIBUTORS "AS IS"
AND ANY EXPRESS OR IMPLIED WARRANTIES, INCLUDING, BUT NOT LIMITED TO, THE
IMPLIED WARRANTIES OF MERCHANTABILITY AND FITNESS FOR A PARTICULAR PURPOSE ARE
DISCLAIMED. IN NO EVENT SHALL THE COPYRIGHT HOLDER OR CONTRIBUTORS BE LIABLE
FOR ANY DIRECT, INDIRECT, INCIDENTAL, SPECIAL, EXEMPLARY, OR CONSEQUENTIAL
DAMAGES (INCLUDING, BUT NOT LIMITED TO, PROCUREMENT OF SUBSTITUTE GOODS OR
SERVICES; LOSS OF USE, DATA, OR PROFITS; OR BUSINESS INTERRUPTION) HOWEVER
CAUSED AND ON ANY THEORY OF LIABILITY, WHETHER IN CONTRACT, STRICT LIABILITY,
OR TORT (INCLUDING NEGLIGENCE OR OTHERWISE) ARISING IN ANY WAY OUT OF THE USE
OF THIS SOFTWARE, EVEN IF ADVISED OF THE POSSIBILITY OF SUCH DAMAGE.
*/

#define GCC_VERSION (__GNUC__ * 10000 + __GNUC_MINOR__ * 100 + _GNUC_PATCHLEVEL__)

#if defined(__GNUC__) && GCC_VERSION < 50000
#  error "This compiler is not fully suporting the c++-11 standard, please use at least g++ 5.0"
#endif

#include <limits.h>
#include <stdio.h>
#include <stdlib.h>
#include <unistd.h>
#include <signal.h>
#include <sys/types.h>
#include <sys/socket.h>
#include <netinet/in.h>
#include <arpa/inet.h>
#include <sched.h>

#include <cstring>
#include <fstream>
#include <ctime>
#include <vector>
#include <unordered_map>

#include "cpucounters.h"
#include "debug.h"
#include "topology.h"
#include "dashboard.h"

#define PCMWebServerVersion "0.1"
#if defined (USE_SSL)
#  include <openssl/ssl.h>
#  include <openssl/err.h>

#  define CERT_FILE_NAME "./server.pem"
#  define KEY_FILE_NAME  "./server.pem"
#endif // USE_SSL

#include <chrono>
#include <algorithm>

#include "threadpool.h"

std::string const HTTP_EOL( "\r\n" );
std::string const PROM_EOL( "\n" );

class Indent {
    public:
        explicit Indent( std::string const & is = std::string("    ") ) : indstr_(is), indent_(""), len_(0), indstrlen_(is.length())
    {
        }
        Indent() = delete;
        Indent(Indent const &) = default;
        ~Indent() = default;

        friend std::stringstream& operator <<( std::stringstream& stream, Indent in );

        void printIndentationString(std::stringstream& s) {
            s << indent_;
        }
        // We only need post inc und pre dec
        Indent& operator--() {
            if ( len_ > 0 )
                --len_;
            else
                throw std::runtime_error("Indent: Decremented len_ too often!");
            indent_.erase( len_ * indstrlen_ );
            return *this;
        }
        Indent operator++(int) {
            Indent copy( *this );
            ++len_;
            indent_ += indstr_; // add one more indstr_
            return copy;
        }

    private:
        std::string indstr_;
        std::string indent_;
        size_t len_;
        size_t const indstrlen_;
};

std::stringstream& operator <<( std::stringstream& stream, Indent in ) {
    in.printIndentationString( stream );
    return stream;
}

class datetime {
    public:
        datetime() {
            std::time_t t = std::time( nullptr );
            now = *(std::gmtime( &t ));
        }
        datetime( std::tm t ) : now( t ) {}
        ~datetime() = default;
        datetime( datetime const& ) = default;

    public:
        void printDateTimeString( std::ostream& os ) const {
            std::stringstream str("");
            str.imbue( std::locale::classic() );
            str << std::put_time( &now, "%a, %d %b %Y %T GMT" );
            os << str.str();
        }
        std::string toString() const {
            std::stringstream str("");
            str.imbue( std::locale::classic() );
            str << std::put_time( &now, "%a, %d %b %Y %T GMT" );
            return str.str();
        }

    private:
        std::tm now;
};

std::ostream& operator<<( std::ostream& os, datetime const & dt ) {
    dt.printDateTimeString(os);
    return os;
}

class date {
    public:
        date() {
            now = std::time(nullptr);
        }
        ~date() = default;
        date( date const& ) = default;

    public:
        void printDate( std::ostream& os ) const {
            char buf[64];
            std::strftime( buf, 64, "%F", std::localtime(&now) );
            os << buf;
        }

    private:
        std::time_t now;
};

std::ostream& operator<<( std::ostream& os, date const & d ) {
    d.printDate(os);
    return os;
}

std::string read_ndctl_info( std::ofstream& logfile ) {
    int pipes[2];
    if ( pipe( pipes ) == -1 ) {
        logfile << date() << ": ERROR Cannot create pipe, errno = " << errno << ", strerror: " << strerror(errno) << ". Exit 50.\n";
        exit(50);
    }
    std::stringstream ndctl;
    int pid;
    if ( (pid = fork()) == 0 ) {
        // child, writes to pipe, close read-end
        close( pipes[0] );
        dup2( pipes[1], fileno(stdout) );
        execl( "/usr/bin/ndctl", "ndctl", "list", (char*)NULL );
    } else {
        // parent, reads from pipe, close write-end
        close( pipes[1] );
        char buf[2049];
        memset( buf, 0, 2049 );
        ssize_t len = 0;
        while( (len = read( pipes[0], buf, 2048 )) > 0 ) {
            buf[len] = '\0';
            ndctl << buf;
        }
        close( pipes[0] );
        if ( len < 0 ) {
            logfile << ": ERROR Read from ndctl pipe failed. errno = " << errno << ". strerror(errno) = " << strerror(errno) << ". Exit 52.\n";
            exit(52);
        }
        logfile << datetime() << ": INFO Read JSON from ndctl pipe: " << ndctl.str() << ".\n";
    }
    return ndctl.str();
}

class HTTPServer;

class SignalHandler {
public:
    static SignalHandler* getInstance() {
        static SignalHandler instance;
        return &instance;
    }

    static void handleSignal( int signum );

    void setSocket( int s ) {
        networkSocket_ = s;
    }

    void setHTTPServer( HTTPServer* hs ) {
        httpServer_ = hs;
    }

    void ignoreSignal( int signum ) {
        struct sigaction sa;
        sa.sa_handler = SIG_IGN;
        sa.sa_flags = 0;
        sigaction( signum, &sa, 0 );
    }

    void installHandler( void (*handler)(int), int signum ) {
        struct sigaction sa;
        sa.sa_handler = handler;
        sa.sa_flags = 0;
        sigaction( signum, &sa, 0 );
    }

    SignalHandler( SignalHandler const & ) = delete;
    void operator=( SignalHandler const & ) = delete;
    ~SignalHandler() = default;

private:
    SignalHandler() = default;

private:
    static int networkSocket_;
    static HTTPServer* httpServer_;
};

int SignalHandler::networkSocket_ = 0;
HTTPServer* SignalHandler::httpServer_ = nullptr;

class JSONPrinter : Visitor
{
public:
    enum LineEndAction {
        NewLineOnly = 0,
        DelimiterOnly,
        DelimiterAndNewLine,
        LineEndAction_Spare = 255
    };

    JSONPrinter( std::pair<std::shared_ptr<Aggregator>,std::shared_ptr<Aggregator>> aggregatorPair ) : indentation("  "), aggPair_( aggregatorPair ) {
        if ( nullptr == aggPair_.second.get() )
            throw std::runtime_error("BUG: second Aggregator == nullptr!");
        DBG(2, "Constructor: before=", std::hex, aggPair_.first.get(), ", after=", std::hex, aggPair_.second.get() );
    }

    JSONPrinter( JSONPrinter const & ) = delete;
    JSONPrinter() = delete;

    CoreCounterState const getCoreCounter( std::shared_ptr<Aggregator> ag, uint32 tid ) const {
        CoreCounterState ccs;
        if ( nullptr == ag.get() )
            return std::move( ccs );
        return std::move( ag->coreCounterStates()[tid] );
    }

    SocketCounterState const getSocketCounter( std::shared_ptr<Aggregator> ag, uint32 sid ) const {
        SocketCounterState socs;
        if ( nullptr == ag.get() )
            return std::move( socs );
        return std::move( ag->socketCounterStates()[sid] );
    }

    SystemCounterState getSystemCounter( std::shared_ptr<Aggregator> ag ) const {
        SystemCounterState sycs;
        if ( nullptr == ag.get() )
            return std::move( sycs );
        return std::move( ag->systemCounterState() );
    }


    virtual void dispatch( HyperThread* ht )  override {
        printCounter( "Object", "HyperThread" );
        printCounter( "Thread ID", ht->threadID() );
        printCounter( "OS ID", ht->osID() );
        CoreCounterState before = getCoreCounter( aggPair_.first,  ht->osID() );
        CoreCounterState after  = getCoreCounter( aggPair_.second, ht->osID() );
        printBasicCounterState( before, after );
    }

    virtual void dispatch( ServerUncore* su ) override {
        printCounter( "Object", "ServerUncore" );
        SocketCounterState before = getSocketCounter( aggPair_.first,  su->socketID() );
        SocketCounterState after  = getSocketCounter( aggPair_.second, su->socketID() );
        printUncoreCounterState( before, after );
    }

    virtual void dispatch( ClientUncore* ) override {
        printCounter( "Object", "ClientUncore" );
    }

    virtual void dispatch( Core* c ) override {
        printCounter( "Object", "Core" );
        auto vec = c->threads();
        printCounter( "Number of threads", vec.size() );
        startObject( "Threads", BEGIN_LIST );
        iterateVectorAndCallAccept( vec );
        endObject( JSONPrinter::LineEndAction::DelimiterAndNewLine, END_LIST );

        printCounter( "Tile ID", c->tileID() );
        printCounter( "Core ID", c->coreID() );
        printCounter( "Socket ID", c->socketID() );
    }

    virtual void dispatch( SystemRoot const & s ) override {
        using namespace std::chrono;
        auto interval = duration_cast<microseconds>( aggPair_.second->dispatchedAt() - aggPair_.first->dispatchedAt() ).count();
        startObject( "", BEGIN_OBJECT );
        printCounter( "Interval us", interval );
        printCounter( "Object", "SystemRoot" );
        auto vec = s.sockets();
        printCounter( "Number of sockets", vec.size() );
        startObject( "Sockets", BEGIN_LIST );
        iterateVectorAndCallAccept( vec );
        endObject( JSONPrinter::LineEndAction::DelimiterAndNewLine, END_LIST );
        SystemCounterState before = getSystemCounter( aggPair_.first );
        SystemCounterState after  = getSystemCounter( aggPair_.second  );
        startObject( "QPI/UPI Links", BEGIN_OBJECT );
        printSystemCounterState( before, after );
        endObject( JSONPrinter::LineEndAction::DelimiterAndNewLine, END_OBJECT );
        startObject( "Core Aggregate", BEGIN_OBJECT );
        printBasicCounterState( before, after );
        endObject( JSONPrinter::LineEndAction::DelimiterAndNewLine, END_OBJECT );
        startObject( "Uncore Aggregate", BEGIN_OBJECT );
        printUncoreCounterState( before, after );
        endObject( JSONPrinter::LineEndAction::NewLineOnly, END_OBJECT );
        endObject( JSONPrinter::LineEndAction::NewLineOnly, END_OBJECT );
    }

    virtual void dispatch( Socket* s ) override {
        printCounter( "Object", "Socket" );
        printCounter( "Socket ID", s->socketID() );
        auto vec = s->cores();
        printCounter( "Number of cores", vec.size() );
        startObject( "Cores", BEGIN_LIST );
        iterateVectorAndCallAccept( vec );
        endObject( JSONPrinter::LineEndAction::DelimiterAndNewLine, END_LIST );

        startObject( "Uncore", BEGIN_OBJECT );
        s->uncore()->accept( *this );
        endObject( JSONPrinter::LineEndAction::DelimiterAndNewLine, END_OBJECT );
        startObject( "Core Aggregate", BEGIN_OBJECT );
        SocketCounterState before = getSocketCounter( aggPair_.first,  s->socketID() );
        SocketCounterState after  = getSocketCounter( aggPair_.second, s->socketID() );
        printBasicCounterState( before, after );
        endObject( JSONPrinter::LineEndAction::NewLineOnly, END_OBJECT );
    }

    std::string str( void ) {
        return ss.str();
    }

private:
    void printBasicCounterState( BasicCounterState const& before, BasicCounterState const& after ) {
        startObject( "Core Counters", BEGIN_OBJECT );
        printCounter( "Instructions Retired Any", getInstructionsRetired( before, after ) );
        printCounter( "Clock Unhalted Thread",    getCycles             ( before, after ) );
        printCounter( "Clock Unhalted Ref",       getRefCycles          ( before, after ) );
        printCounter( "L3 Cache Misses",          getL3CacheMisses      ( before, after ) );
        printCounter( "L3 Cache Hits",            getL3CacheHits        ( before, after ) );
        printCounter( "L2 Cache Misses",          getL2CacheMisses      ( before, after ) );
        printCounter( "L2 Cache Hits",            getL2CacheHits        ( before, after ) );
        printCounter( "L3 Cache Occupancy",       getL3CacheOccupancy   ( after ) );
        printCounter( "Invariant TSC",            getInvariantTSC       ( before, after ) );
        printCounter( "SMI Count",                getSMICount           ( before, after ) );
        endObject( JSONPrinter::DelimiterAndNewLine, END_OBJECT );
        //DBG( 2, "Invariant TSC before=", before.InvariantTSC, ", after=", after.InvariantTSC, ", difference=", after.InvariantTSC-before.InvariantTSC );

        startObject( "Energy Counters", BEGIN_OBJECT );
        printCounter( "Thermal Headroom", after.getThermalHeadroom() );
        uint32 i = 0;
        for ( ; i < ( PCM::MAX_C_STATE ); ++i ) {
            std::stringstream s;
            s << "CStateResidency[" << i << "]";
            printCounter( s.str(), getCoreCStateResidency( i, before, after ) );
        }
        // Here i == PCM::MAX_STATE so no need to type so many characters ;-)
        std::stringstream s;
        s << "CStateResidency[" << i << "]";
        printCounter( s.str(), getCoreCStateResidency( i, before, after ) );
        endObject( JSONPrinter::DelimiterAndNewLine, END_OBJECT );

        startObject( "Core Memory Bandwidth Counters", BEGIN_OBJECT );
        printCounter( "Local Memory Bandwidth", getLocalMemoryBW( before, after ) );
        printCounter( "Remote Memory Bandwidth", getRemoteMemoryBW( before, after ) );
        endObject( JSONPrinter::NewLineOnly, END_OBJECT );
    }

    void printUncoreCounterState( SocketCounterState const& before, SocketCounterState const& after ) {
        startObject( "Uncore Counters", BEGIN_OBJECT );
        printCounter( "DRAM Writes",                   getBytesWrittenToMC    ( before, after ) );
        printCounter( "DRAM Reads",                    getBytesReadFromMC     ( before, after ) );
        printCounter( "Persistent Memory Writes",      getBytesWrittenToPMM   ( before, after ) );
        printCounter( "Persistent Memory Reads",       getBytesReadFromPMM    ( before, after ) );
        printCounter( "Embedded DRAM Writes",          getBytesWrittenToEDC   ( before, after ) );
        printCounter( "Embedded DRAM Reads",           getBytesReadFromEDC    ( before, after ) );
        printCounter( "Memory Controller IO Requests", getIORequestBytesFromMC( before, after ) );
        printCounter( "Package Joules Consumed",       getConsumedJoules      ( before, after ) );
        printCounter( "DRAM Joules Consumed",          getDRAMConsumedJoules  ( before, after ) );
        uint32 i = 0;
        for ( ; i < ( PCM::MAX_C_STATE ); ++i ) {
            std::stringstream s;
            s << "CStateResidency[" << i << "]";
            printCounter( s.str(), getPackageCStateResidency( i, before, after ) );
        }
        // Here i == PCM::MAX_STATE so no need to type so many characters ;-)
        std::stringstream s;
        s << "CStateResidency[" << i << "]";
        printCounter( s.str(), getPackageCStateResidency( i, before, after ) );
        endObject( JSONPrinter::NewLineOnly, END_OBJECT );
    }

    void printSystemCounterState( SystemCounterState const& before, SystemCounterState const& after ) {
        PCM* pcm = PCM::getInstance();
        uint32 sockets = pcm->getNumSockets();
        uint32 links   = pcm->getQPILinksPerSocket();
        for ( uint32 i=0; i < sockets; ++i ) {
            startObject( std::string( "QPI Counters Socket " ) + std::to_string( i ), BEGIN_OBJECT );
            for ( uint32 j=0; j < links; ++j ) {
                printCounter( std::string( "Incoming Data Traffic On Link " ) + std::to_string( j ), getIncomingQPILinkBytes      ( i, j, before, after ) );
                printCounter( std::string( "Outgoing Data And Non-Data Traffic On Link " ) + std::to_string( j ), getOutgoingQPILinkBytes      ( i, j, before, after ) );
                printCounter( std::string( "Utilization Incoming Data Traffic On Link " ) + std::to_string( j ), getIncomingQPILinkUtilization( i, j, before, after ) );
                printCounter( std::string( "Utilization Outgoing Data And Non-Data Traffic On Link " ) + std::to_string( j ), getOutgoingQPILinkUtilization( i, j, before, after ) );
            }
            endObject( JSONPrinter::DelimiterAndNewLine, END_OBJECT );
        }
    }

    template <typename Counter>
    void printCounter( std::string const & name, Counter c );

    template <typename Vector>
    void iterateVectorAndCallAccept( Vector const& v );

    void startObject(std::string const& s, char const ch ) {
        std::string name;
        if ( s.size() != 0 )
            name = "\"" + s + "\" : ";
        ss << (indentation++) << name << ch << HTTP_EOL;
    }

    void endObject( enum JSONPrinter::LineEndAction lea, char const ch ) {
        // look 3 chars back, if it is a ',' then delete it.
        // make read same as write position - 3
        std::stringstream::pos_type oldReadPos = ss.tellg();
        ss.seekg( -3, std::ios_base::end );
        if ( ss.peek() == ',' ) {
            ss.seekp( ss.tellg() ); // Make write same as read position
            ss << HTTP_EOL;
        }
        ss.seekg( oldReadPos );// Just making sure the readpointer is set back to where it was

        ss << (--indentation) << ch;

        if ( lea == LineEndAction::NewLineOnly )
            ss << HTTP_EOL;
        else if ( lea == LineEndAction::DelimiterAndNewLine )
            ss << "," << HTTP_EOL;
        else if ( lea == LineEndAction::DelimiterOnly )
            ss << ",";
        else
            throw std::runtime_error( "Unknown LineEndAction enum" );
    }

    void insertListDelimiter() {
        ss << "," << HTTP_EOL;
    }

private:
    Indent            indentation;
    std::pair<std::shared_ptr<Aggregator>,std::shared_ptr<Aggregator>> aggPair_;
    std::stringstream ss;

    const char BEGIN_OBJECT = '{';
    const char END_OBJECT = '}';
    const char BEGIN_LIST = '[';
    const char END_LIST = ']';
};

template <typename Counter>
void JSONPrinter::printCounter( std::string const & name, Counter c ) {
    if ( std::is_same<Counter, std::string>::value || std::is_same<Counter, char const*>::value )
        ss << indentation << "\"" << name << "\" : \"" << c << "\"," << HTTP_EOL;
    else
        ss << indentation << "\"" << name << "\" : " << c << "," << HTTP_EOL;
}

template <typename Vector>
void JSONPrinter::iterateVectorAndCallAccept(Vector const& v) {
    for ( auto* vecElem: v ) {
        // Inside a list objects are not named
        startObject( "", BEGIN_OBJECT );
        vecElem->accept( *this );
        endObject( JSONPrinter::DelimiterAndNewLine, END_OBJECT );
    }
};

class PrometheusPrinter : Visitor
{
public:
    PrometheusPrinter( std::pair<std::shared_ptr<Aggregator>,std::shared_ptr<Aggregator>> aggregatorPair ) : aggPair_( aggregatorPair ) {
        if ( nullptr == aggPair_.second.get() )
            throw std::runtime_error("BUG: second Aggregator == nullptr!");
        DBG(2, "Constructor: before=", std::hex, aggPair_.first.get(), ", after=", std::hex, aggPair_.second.get() );
    }

    PrometheusPrinter( PrometheusPrinter const & ) = delete;
    PrometheusPrinter() = delete;

    CoreCounterState const getCoreCounter( std::shared_ptr<Aggregator> ag, uint32 tid ) const {
        CoreCounterState ccs;
        if ( nullptr == ag.get() )
            return std::move( ccs );
        return std::move( ag->coreCounterStates()[tid] );
    }

    SocketCounterState const getSocketCounter( std::shared_ptr<Aggregator> ag, uint32 sid ) const {
        SocketCounterState socs;
        if ( nullptr == ag.get() )
            return std::move( socs );
        return std::move( ag->socketCounterStates()[sid] );
    }

    SystemCounterState getSystemCounter( std::shared_ptr<Aggregator> ag ) const {
        SystemCounterState sycs;
        if ( nullptr == ag.get() )
            return std::move( sycs );
        return std::move( ag->systemCounterState() );
    }

    virtual void dispatch( HyperThread* ht ) override {
        addToHierarchy( "thread=\"" + std::to_string( ht->threadID() ) + "\"" );
        printCounter( "OS ID", ht->osID() );
        CoreCounterState before = getCoreCounter( aggPair_.first,  ht->osID() );
        CoreCounterState after  = getCoreCounter( aggPair_.second, ht->osID() );
        printBasicCounterState( before, after );
        removeFromHierarchy();
    }

    virtual void dispatch( ServerUncore* su ) override {
        addToHierarchy( "uncore=\"server\"" );
        SocketCounterState before = getSocketCounter( aggPair_.first,  su->socketID() );
        SocketCounterState after  = getSocketCounter( aggPair_.second, su->socketID() );
        printUncoreCounterState( before, after );
        removeFromHierarchy();
    }

    virtual void dispatch( ClientUncore* ) override {
    }

    virtual void dispatch( Core* c ) override {
        addToHierarchy( std::string( "core=\"" ) + std::to_string( c->coreID() ) + "\"" );
        auto vec = c->threads();
        iterateVectorAndCallAccept( vec );

        // Useless?
        //printCounter( "Tile ID", c->tileID() );
        //printCounter( "Core ID", c->coreID() );
        //printCounter( "Socket ID", c->socketID() );
        removeFromHierarchy();
    }

    virtual void dispatch( SystemRoot const & s ) override {
        using namespace std::chrono;
        auto interval = duration_cast<microseconds>( aggPair_.second->dispatchedAt() - aggPair_.first->dispatchedAt() ).count();
        printCounter( "Measurement Interval in us", interval );
        auto vec = s.sockets();
        printCounter( "Number of sockets", vec.size() );
        iterateVectorAndCallAccept( vec );
        SystemCounterState before = getSystemCounter( aggPair_.first );
        SystemCounterState after  = getSystemCounter( aggPair_.second );
        addToHierarchy( "aggregate=\"system\"" );
        printSystemCounterState( before, after );
        printBasicCounterState ( before, after );
        printUncoreCounterState( before, after );
        removeFromHierarchy(); // aggregate=system
    }

    virtual void dispatch( Socket* s ) override {
        addToHierarchy( std::string( "socket=\"" ) + std::to_string( s->socketID() ) + "\"" );
        auto vec = s->cores();
        iterateVectorAndCallAccept( vec );

        s->uncore()->accept( *this );
        addToHierarchy( "aggregate=\"socket\"" );
        SocketCounterState before = getSocketCounter( aggPair_.first,  s->socketID() );
        SocketCounterState after  = getSocketCounter( aggPair_.second, s->socketID() );
        printBasicCounterState( before, after );
        removeFromHierarchy(); // aggregate=socket
        removeFromHierarchy(); // socket=x
    }

    std::string str( void ) {
        return ss.str();
    }

private:
    void printBasicCounterState( BasicCounterState const& before, BasicCounterState const& after ) {
        printCounter( "Instructions Retired Any", getInstructionsRetired( before, after ) );
        printCounter( "Clock Unhalted Thread",    getCycles             ( before, after ) );
        printCounter( "Clock Unhalted Ref",       getRefCycles          ( before, after ) );
        printCounter( "L3 Cache Misses",          getL3CacheMisses      ( before, after ) );
        printCounter( "L3 Cache Hits",            getL3CacheHits        ( before, after ) );
        printCounter( "L2 Cache Misses",          getL2CacheMisses      ( before, after ) );
        printCounter( "L2 Cache Hits",            getL2CacheHits        ( before, after ) );
        printCounter( "L3 Cache Occupancy",       getL3CacheOccupancy   ( after ) );
        printCounter( "Invariant TSC",            getInvariantTSC       ( before, after ) );
        printCounter( "SMI Count",                getSMICount           ( before, after ) );
        //DBG( 2, "Invariant TSC before=", before.InvariantTSC, ", after=", after.InvariantTSC, ", difference=", after.InvariantTSC-before.InvariantTSC );

        printCounter( "Thermal Headroom", after.getThermalHeadroom() );
        uint32 i = 0;
        for ( ; i <= ( PCM::MAX_C_STATE ); ++i ) {
            std::stringstream s;
            s << "index=\"" << i << "\"";
            addToHierarchy( s.str() );
            printCounter( "CStateResidency", getCoreCStateResidency( i, before, after ) );
            removeFromHierarchy();
        }

        printCounter( "Local Memory Bandwidth", getLocalMemoryBW( before, after ) );
        printCounter( "Remote Memory Bandwidth", getRemoteMemoryBW( before, after ) );
    }

    void printUncoreCounterState( SocketCounterState const& before, SocketCounterState const& after ) {
        printCounter( "DRAM Writes",                   getBytesWrittenToMC    ( before, after ) );
        printCounter( "DRAM Reads",                    getBytesReadFromMC     ( before, after ) );
        printCounter( "Persistent Memory Writes",      getBytesWrittenToPMM   ( before, after ) );
        printCounter( "Persistent Memory Reads",       getBytesReadFromPMM    ( before, after ) );
        printCounter( "Embedded DRAM Writes",          getBytesWrittenToEDC   ( before, after ) );
        printCounter( "Embedded DRAM Reads",           getBytesReadFromEDC    ( before, after ) );
        printCounter( "Memory Controller IO Requests", getIORequestBytesFromMC( before, after ) );
        printCounter( "Package Joules Consumed",       getConsumedJoules      ( before, after ) );
        printCounter( "DRAM Joules Consumed",          getDRAMConsumedJoules  ( before, after ) );
        uint32 i = 0;
        for ( ; i <= ( PCM::MAX_C_STATE ); ++i ) {
            std::stringstream s;
            s << "index=\"" << i << "\"";
            addToHierarchy( s.str() );
            printCounter( "CStateResidency", getPackageCStateResidency( i, before, after ) );
            removeFromHierarchy();
        }
    }

    void printSystemCounterState( SystemCounterState const& before, SystemCounterState const& after ) {
        PCM* pcm = PCM::getInstance();
        uint32 sockets = pcm->getNumSockets();
        uint32 links   = pcm->getQPILinksPerSocket();
        for ( uint32 i=0; i < sockets; ++i ) {
            addToHierarchy( std::string( "socket=\"" ) + std::to_string( i ) + "\"" );
            for ( uint32 j=0; j < links; ++j ) {
                printCounter( std::string( "Incoming Data Traffic On Link " ) + std::to_string( j ),                          getIncomingQPILinkBytes      ( i, j, before, after ) );
                printCounter( std::string( "Outgoing Data And Non-Data Traffic On Link " ) + std::to_string( j ),             getOutgoingQPILinkBytes      ( i, j, before, after ) );
                printCounter( std::string( "Utilization Incoming Data Traffic On Link " ) + std::to_string( j ),              getIncomingQPILinkUtilization( i, j, before, after ) );
                printCounter( std::string( "Utilization Outgoing Data And Non-Data Traffic On Link " ) + std::to_string( j ), getOutgoingQPILinkUtilization( i, j, before, after ) );
            }
            removeFromHierarchy();
        }
    }

    std::string replaceIllegalCharsWithUnderbar( std::string const& s ) {
        size_t pos = 0;
        std::string str(s);
        while ( ( pos = str.find( '-', pos ) ) != std::string::npos ) {
            str.replace( pos, 1, "_" );
        }
        pos = 0;
        while ( ( pos = str.find( ' ', pos ) ) != std::string::npos ) {
            str.replace( pos, 1, "_" );
        }
        return str;
    }

    void addToHierarchy( std::string const& s ) {
        hierarchy_.push_back( s );
    }

    void removeFromHierarchy() {
        hierarchy_.pop_back();
    }

    std::string printHierarchy() {
        std::string s(" ");
        if (hierarchy_.size() == 0 )
            return s;
        s = "{";
        for( auto level : hierarchy_ ) {
            s += level + ',';
        }
        s.pop_back();
        s += "} ";
        return s;
    }

    template <typename Counter>
    void printCounter( std::string const & name, Counter c );

    template <typename Vector>
    void iterateVectorAndCallAccept( Vector const& v );

private:
    std::pair<std::shared_ptr<Aggregator>,std::shared_ptr<Aggregator>> aggPair_;
    std::stringstream ss;
    std::vector<std::string> hierarchy_;
};

template <typename Counter>
void PrometheusPrinter::printCounter( std::string const & name, Counter c ) {
        ss << replaceIllegalCharsWithUnderbar(name) << printHierarchy() << c << PROM_EOL;
}

template <typename Vector>
void PrometheusPrinter::iterateVectorAndCallAccept(Vector const& v) {
    for ( auto* vecElem: v ) {
        vecElem->accept( *this );
    }
};

template <std::size_t SIZE = 256, class CharT = char, class Traits = std::char_traits<CharT>>
class basic_socketbuf : public std::basic_streambuf<CharT> {
public:
    using Base = std::basic_streambuf<CharT>;
    using char_type   = typename Base::char_type;
    using int_type    = typename Base::int_type;
    using traits_type = typename Base::traits_type;

    basic_socketbuf(): socketFD_(0) {
        // According to http://en.cppreference.com/w/cpp/io/basic_streambuf
        // epptr and egptr point beyond the buffer, so start + SIZE
        Base::setp( outputBuffer_, outputBuffer_ + SIZE );
        Base::setg( inputBuffer_, inputBuffer_, inputBuffer_ );
        // Default timeout of 10 seconds and 0 microseconds
        timeout_ = { 10, 0 };
#if defined (USE_SSL)
        ssl_ = nullptr;
#endif
    }

    virtual ~basic_socketbuf() {
        sync();
#if defined (USE_SSL)
        if ( nullptr != ssl_ ) {
            SSL_free( ssl_ );
        }
#endif
        if ( 0 != socketFD_ )
            ::close( socketFD_ );
    }

    int socket() {
        return socketFD_;
    }

    void setSocket( int socketFD ) {
        socketFD_ = socketFD;
        // When receiving the socket descriptor, set the timeout
        setsockopt( socketFD_, SOL_SOCKET, SO_RCVTIMEO, (char*)&timeout_, sizeof(struct timeval) );
    }

    void setTimeout( struct timeval t ) {
        timeout_ = t;
        setsockopt( socketFD_, SOL_SOCKET, SO_RCVTIMEO, (char*)&timeout_, sizeof(struct timeval) );
    }

#if defined (USE_SSL)
    SSL* ssl() {
        return ssl_;
    }

    void setSSL( SSL* ssl ) {
        if ( nullptr != ssl_ )
            throw std::runtime_error( "You can set the SSL pointer only once" );
        if ( nullptr == ssl )
            throw std::runtime_error( "Trying to set a nullptr as ssl" );
        ssl_ = ssl;
    }
#endif

protected:
    int_type writeToSocket() {
        size_t bytesToSend;
        ssize_t bytesSent;
        bytesToSend = (char*)Base::pptr() - (char*)Base::pbase();

#if defined (USE_SSL)
        if ( nullptr == ssl_ ) {
#endif
            bytesSent= ::send( socketFD_, (void*)outputBuffer_, bytesToSend, MSG_NOSIGNAL );
            if ( -1 == bytesSent ) {
                strerror( errno );
                return traits_type::eof();
            }
#if defined (USE_SSL)
        }
        else {
            while( 1 ) {
                // FIXME: openSSL has no support for setting the MSG_NOSIGNAL during send
                bytesSent = SSL_write( ssl_, (void*)outputBuffer_, bytesToSend );
                if ( 0 >= bytesSent ) {
                    int sslError = SSL_get_error( ssl_, bytesSent );
                    switch ( sslError ) {
                        case SSL_ERROR_WANT_READ:
                        case SSL_ERROR_WANT_WRITE:
                            // retry
                            continue; // Should continue in the while loop and attempt to write again
                            break;
                        case SSL_ERROR_ZERO_RETURN:
                        case SSL_ERROR_SYSCALL:
                        case SSL_ERROR_SSL:
                        default:
                            return traits_type::eof();
                    }
                } else {
                    // Valid write
                    break; // out of the while loop
                }
            }
        }
#endif
        Base::pbump( -bytesSent );
        return bytesSent;
    }

    virtual int sync() {
        int_type ret = writeToSocket();
        if ( traits_type::eof() == ret )
            return -1;
        return 0;
    }

    virtual int_type overflow( int_type ch ) {
        // send data in buffer and reset it
        if ( traits_type::eof() != ch ) {
            *Base::pptr() = ch;
            Base::pbump(1);
        }
        int_type bytesWritten = 0;
        if ( traits_type::eof() == (bytesWritten = writeToSocket()) ) {
            return traits_type::eof();
        }
        return bytesWritten; // Anything but traits_type::eof() to signal ok.
    }

    virtual int_type underflow() {
        memset( inputBuffer_, 0, SIZE * sizeof( char_type ) );
        ssize_t bytesReceived;

#if defined (USE_SSL)
        if ( nullptr == ssl_ ) {
#endif
            DBG( 3, "Socketbuf: Read from socket:" );
            bytesReceived = ::read( socketFD_, static_cast<char*>(inputBuffer_), SIZE * sizeof( char_type ) );
            if ( 0 == bytesReceived ) {
                // Client closed the socket normally, we will do the same
                ::close( socketFD_ );
                return traits_type::eof();
            }
            if ( -1 == bytesReceived ) {
                if ( errno )
                    DBG( 3, "Errno: ", errno, ", (", strerror( errno ) , ")" );
                ::close( socketFD_ );
                Base::setg( nullptr, nullptr, nullptr );
                return traits_type::eof();
            }
            DBG( 3, "Bytes received: ", bytesReceived );
            debug::dyn_hex_table_output( 3, std::cout, bytesReceived, inputBuffer_ );
            DBG( 3, "End", std::dec );
#if defined (USE_SSL)
        }
        else {
            while (1) {
                bytesReceived = SSL_read( ssl_, static_cast<void*>(inputBuffer_), SIZE * sizeof( char_type ) );
                if ( 0 >= bytesReceived ) {
                    int sslError = SSL_get_error( ssl_, bytesReceived );
                    switch ( sslError ) {
                        case SSL_ERROR_WANT_READ:
                        case SSL_ERROR_WANT_WRITE:
                            // retry
                            continue; // Should continue in the while loop and attempt to read again
                            break;
                        case SSL_ERROR_ZERO_RETURN:
                        case SSL_ERROR_SYSCALL:
                        case SSL_ERROR_SSL:
                        default:
                            Base::setg( nullptr, nullptr, nullptr );
                            return traits_type::eof();
                    }
                } else {
                    // Valid read
                    break; // out of the while loop
                }
            }
        }
#endif
        // In case the number of bytes read is not the size of the buffer, we have to set
        // egptr to start plus the number of bytes received
        Base::setg( inputBuffer_, inputBuffer_, inputBuffer_ + bytesReceived );
        return *inputBuffer_;
    }

protected:
    CharT outputBuffer_[SIZE];
    CharT inputBuffer_[SIZE];
    int   socketFD_;
    struct timeval timeout_;
#if defined (USE_SSL)
    SSL*  ssl_;
#endif
};

template <class CharT, class Traits = std::char_traits<CharT>>
class basic_socketstream : public std::basic_iostream<CharT, Traits> {
public:
    using Base = std::basic_iostream<CharT, Traits>;
    using stream_type = typename std::basic_iostream<CharT, Traits>;
    using buf_type = basic_socketbuf<16385, CharT, Traits>;
    using traits_type = typename Base::traits_type;

public:
    basic_socketstream() : stream_type( &socketBuffer_ ) {}
#if defined (USE_SSL)
    basic_socketstream( int socketFD, SSL* ssl ) : stream_type( &socketBuffer_ ) {
#else
    basic_socketstream( int socketFD ) : stream_type( &socketBuffer_ ) {
#endif
        socketBuffer_.setSocket( socketFD );
#if defined (USE_SSL)
        if ( nullptr != ssl )
            socketBuffer_.setSSL( ssl );
        else
#endif
        {
            CharT ch = Base::peek();
            // for SSLv2 bit 7 is set and for SSLv3 and up the first ClientHello Message is 0x16
            if ( ( ch & 0x80 ) || ( ch == 0x16 ) ) {
                ::close( socketFD );
                throw std::runtime_error( "Client tries to initiate https" );
            }
        }
    }
    virtual ~basic_socketstream() {}

public:
    // For clients only, servers will have to create a socketstream
    // by providing a socket descriptor in the constructor
    int open( std::string& hostname, uint16_t port ) {
        if ( hostname.empty() )
            return -1;
        if ( port == 0 )
            return -2;

        struct addrinfo* address;
        int retval = 0;

        retval = getaddrinfo( hostname.c_str(), nullptr, nullptr, &address );
        if ( 0 != retval ) {
            perror( "getaddrinfo" );
            return -3;
        }

        int sockfd = socket( address->ai_family, address->ai_socktype, address->ai_protocol );
        if ( -1 == sockfd ) {
            freeaddrinfo( address );
            return -4;
        }

        retval = connect( sockfd, address->ai_addr, address->ai_addrlen );
        if ( -1 == retval ) {
            ::close( sockfd );
            freeaddrinfo( address );
            return -5;
        }

        freeaddrinfo( address );

        socketBuffer_.setSocket( sockfd );
    }

    // might be useful in the future so leaving it in
//    std::string getLine() {
//        if ( !socketBuffer_.socket() )
//            throw std::runtime_error( "The socket is not or no longer open!" );
//        std::string result;
//        CharT chr;
//        while( '\n' != ( chr = Base::get()) ) {
//            result += chr;
//        }
//        result += chr;
//        return result;
//    }

    void putLine( std::string& line ) {
        if ( !socketBuffer_.socket() )
            throw std::runtime_error( "The socket is not or no longer open!" );
        DBG( 3, "socketstream::putLine: putting \"", line, "\" into the socket." );
        Base::write( line.c_str(), line.size() );
    }

    void close() {
        ::close( socketBuffer_.socket() );
        socketBuffer_.setSocket( 0 );
    }

protected:
    buf_type socketBuffer_;
};

typedef basic_socketstream<char> socketstream;
typedef basic_socketstream<wchar_t> wsocketstream;

class Server {
public:
    Server() = delete;
    Server( std::string listenIP, uint16_t port ) noexcept( false ) : listenIP_(listenIP), port_( port ) {
        serverSocket_ = initializeServerSocket();
        SignalHandler* shi = SignalHandler::getInstance();
        shi->setSocket( serverSocket_ );
        shi->ignoreSignal( SIGPIPE ); // Sorry Dennis Ritchie, we do not care about this, we always check return codes
        shi->installHandler( SignalHandler::handleSignal, SIGTERM );
        shi->installHandler( SignalHandler::handleSignal, SIGINT );
    }
    Server( Server const & ) = delete;
    ~Server() = default;

public:
    virtual void run() = 0;

private:
    int initializeServerSocket() {
        if ( port_ == 0 )
            throw std::runtime_error( "Server Constructor: No port specified." );

        int sockfd = ::socket( AF_INET, SOCK_STREAM, 0 );
        if ( -1 == sockfd )
            throw std::runtime_error( "Server Constructor: Can´t create socket" );

        int retval = 0;

        struct sockaddr_in serv;
        serv.sin_family = AF_INET;
        serv.sin_port = htons( port_ );
        if ( listenIP_.empty() )
            serv.sin_addr.s_addr = INADDR_ANY;
        else {
            if ( 1 != ::inet_pton( AF_INET, listenIP_.c_str(), &(serv.sin_addr) ) )
                throw std::runtime_error( "Server Constructor: Cannot convert IP string" );
        }
        socklen_t len = sizeof( struct sockaddr_in );
        retval = ::bind( sockfd, reinterpret_cast<struct sockaddr*>(&serv), len );
        if ( 0 != retval ) {
            ::close( sockfd );
            throw std::runtime_error( std::string("Server Constructor: Cannot bind to port ") + std::to_string(port_) );
        }

        retval = listen( sockfd, 64 );
        if ( 0 != retval ) {
            ::close( sockfd );
            throw std::runtime_error( "Server Constructor: Cannot listen on socket" );
        }
        // Here everything should be fine, return socket fd
        return sockfd;
    }

protected:
    std::string& listenIP_;
    WorkQueue    wq_;
    int          serverSocket_;
    uint16_t     port_;
};

enum HTTPRequestMethod {
    GET = 1,
    HEAD,
    POST,
    PUT,
    DELETE,
    CONNECT,
    OPTIONS,
    TRACE,
    PATCH,
    HTTPRequestMethod_Spare = 255 // To save some space for future methods
};

enum HTTPProtocol {
    HTTP_0_9 = 1,
    HTTP_1_0,
    HTTP_1_1,
    HTTP_2_0,
    HTTPProtocol_Spare = 255
};

enum HTTPResponseCode {
    RC_100_Continue = 100,
    RC_101_SwitchingProtocols,
    RC_102_Processing,
    RC_200_OK = 200,
    RC_201_Created,
    RC_202_Accepted,
    RC_203_NonAuthorativeInformation,
    RC_204_NoContent,
    RC_205_ResetContent,
    RC_206_PartialContent,
    RC_207_MultiStatus,
    RC_208_AlreadyReported,
    RC_226_IMUsed = 226,
    RC_300_MultipleChoices = 300,
    RC_301_MovedPermanently,
    RC_302_Found,
    RC_303_SeeOther,
    RC_304_NotModified,
    RC_305_UseProxy,
    RC_307_TemporaryRedirect = 307,
    RC_308_PermanentRedirect,
    RC_400_BadRequest = 400,
    RC_401_Unauthorized,
    RC_402_PaymentRequired,
    RC_403_Forbidden,
    RC_404_NotFound,
    RC_405_MethodNotAllowed,
    RC_406_NotAcceptable,
    RC_407_ProxyAuthenticationRequired,
    RC_408_RequestTimeout,
    RC_409_Conflict,
    RC_410_Gone,
    RC_411_LengthRequired,
    RC_412_PreconditionFailed,
    RC_413_PayloadTooLarge,
    RC_414_RequestURITooLong,
    RC_415_UnsupportedMediaType,
    RC_416_RequestRangeNotSatisfiable,
    RC_417_ExpectationFailed,
    RC_418_ImATeapot,
    RC_421_MisdirectedRequest = 421,
    RC_422_UnprocessableEntity,
    RC_423_Locked,
    RC_424_FailedDependency,
    RC_426_UpgradeRequired = 426,
    RC_428_PreconditionRequired = 428,
    RC_429_TooManyRequests,
    RC_431_RequestHeaderFieldsTooLarge = 431,
    RC_444_ConnectionClosedWithoutResponse = 444,
    RC_451_UnavailableForLegalReasons = 451,
    RC_499_ClientClosedRequest = 499,
    RC_500_InternalServerError,
    RC_501_NotImplemented,
    RC_502_BadGateway,
    RC_503_ServiceUnavailable,
    RC_504_GatewayTimeout,
    RC_505_HTTPVersionNotSupported,
    RC_506_VariantAlsoNegotiates,
    RC_507_InsufficientStorage,
    RC_508_LoopDetected,
    RC_510_NotExtended = 510,
    RC_511_NetworkAuthenticationRequired,
    RC_599_NetworkConnectTimeoutError = 599,
    HTTPReponseCode_Spare = 1000 // Filler
};

enum HTTPRequestHasBody {
    No = 0,
    Optional = 1,
    Required = 2
};

class HTTPMethodProperties {
private:
    // Embedded declaration, no need for this info outside of this container class
    struct HTTPMethodProperty {
        enum HTTPRequestMethod method_;
        std::string methodName_;
        enum HTTPRequestHasBody requestHasBody_;
        bool responseHasBody_;
    };

public:
    static enum HTTPRequestMethod getMethodAsEnum( std::string const& rms ) {
        static HTTPMethodProperties props_;
        struct HTTPMethodProperty const& prop = props_.findProperty( rms );
        return prop.method_;
    }
    static std::string const& getMethodAsString( enum HTTPRequestMethod rme ) {
        static HTTPMethodProperties props_;
        struct HTTPMethodProperty const& prop = props_.findProperty( rme );
        return prop.methodName_;
    }
    static enum HTTPRequestHasBody requestHasBody( enum HTTPRequestMethod rme ) {
        static HTTPMethodProperties props_;
        struct HTTPMethodProperty const& prop = props_.findProperty( rme );
        return prop.requestHasBody_;
    }
    static bool responseHasBody( enum HTTPRequestMethod rme ) {
        static HTTPMethodProperties props_;
        struct HTTPMethodProperty const& prop = props_.findProperty( rme );
        return prop.responseHasBody_;
    }

private:
    struct HTTPMethodProperty const& findProperty( std::string rm ) {
        for( auto& prop : httpMethodProperties )
            if ( prop.methodName_ == rm )
                return prop;
        throw std::runtime_error( "HTTPMethodProperties::findProperty: HTTPRequestMethod as string not found." );
    }
    struct HTTPMethodProperty const& findProperty( enum HTTPRequestMethod rm ) {
        for( auto& prop : httpMethodProperties )
            if ( prop.method_ == rm )
                return prop;
        throw std::runtime_error( "HTTPMethodProperties::findProperty: HTTPRequestMethod as enum not found." );
    }

    std::vector<struct HTTPMethodProperty> const httpMethodProperties = {
        { GET,     "GET",     HTTPRequestHasBody::No,       true  },
        { HEAD,    "HEAD",    HTTPRequestHasBody::No,       false },
        { POST,    "POST",    HTTPRequestHasBody::Required, true  },
        { PUT,     "PUT",     HTTPRequestHasBody::Required, true  },
        { DELETE,  "DELETE",  HTTPRequestHasBody::No,       true  },
        { CONNECT, "CONNECT", HTTPRequestHasBody::Required, true  },
        { OPTIONS, "OPTIONS", HTTPRequestHasBody::Optional, true  },
        { TRACE,   "TRACE",   HTTPRequestHasBody::No,       true  },
        { PATCH,   "PATCH",   HTTPRequestHasBody::Required, true  }
    };
};

enum HeaderType {
    ServerSet = -2,
    Invalid = -1,
    Unspecified = 0,
    String = 1,
    Integer = 2,
    Float = 3,
    Date = 4,
    Range = 5,
    True = 7, // Only allowed value is "true", all lowercase
    Email = 8,
    ETag = 9,
    DateOrETag = 10,
    Parameters = 11,
    Url = 12,
    HostPort = 13,
    ProtoHostPort = 14,
    DateOrSeconds = 15,
    NoCache = 16,
    IP = 17,
    Character = 18,
    OnOff = 19,
    ContainsOtherHeaders = 20,
    StarOrFQURL = 21,
    CustomHeader = 22,
    HeaderType_Spare = 127 // Reserving some values
};

class HTTPHeaderProperties {
private:
    struct HTTPHeaderProperty {
        HTTPHeaderProperty( std::string name, enum HeaderType ht, bool w = false, bool l = false, char lsc = ',' ) :
            name_( name ), type_( ht ), canBeWeighted_( w ), canBeAList_( l ), listSeparatorChar_( lsc ) {}

        std::string     name_;
        enum HeaderType type_;
        bool canBeWeighted_;
        bool canBeAList_;
        char listSeparatorChar_;
    };

    std::unordered_map<enum HeaderType, std::string, std::hash<int>> const headerTypeToString_ = {
        { ServerSet, "ServerSet" },
        { Invalid, "Invalid" },
        { Unspecified, "Unspecified" },
        { String, "String" },
        { Integer, "Integer" },
        { Float, "Float" },
        { Date, "Date" },
        { Range, "Range" },
        { True, "True" },
        { Email, "Email" },
        { ETag, "ETag" },
        { DateOrETag, "DateOrETag" },
        { Parameters, "Parameters" },
        { Url, "Url" },
        { HostPort, "HostPort" },
        { ProtoHostPort, "ProtoHostPort" },
        { DateOrSeconds, "DateOrSeconds" },
        { NoCache, "NoCache" },
        { IP, "IP" },
        { Character, "Character" },
        { OnOff, "OnOff" },
        { ContainsOtherHeaders, "ContainsOtherHeaders" },
        { StarOrFQURL, "StarOrFQURL" },
        { CustomHeader, "CustomHeader" }
    };

public:
    static enum HeaderType headerType( std::string const & str ) {
        static HTTPHeaderProperties props;
        for ( auto& prop : props.httpHeaderProperties ) {
            if ( prop.name_ == str )
                return prop.type_;
        }
        if ( str.find( "X-", 0 ) != std::string::npos )
            return CustomHeader;
        throw std::runtime_error( "headerType: Headername not found" );
    }
    static char listSeparatorChar( std::string const & headerName ) {
        static HTTPHeaderProperties props;
        for ( auto& prop : props.httpHeaderProperties ) {
            if ( prop.name_ == headerName )
                return prop.listSeparatorChar_;
        }
        if ( headerName.find( "X-", 0 ) != std::string::npos )
            return ',';
        throw std::runtime_error( "listSeparatorChar: Headername not found" );
    }
    static std::string const& headerTypeAsString( enum HeaderType ht ) {
        static HTTPHeaderProperties props;
        return props.headerTypeToString_.at( ht );
    }

private:
    // FIXME: Incomplete, needs adding to
    std::vector<HTTPHeaderProperty> const httpHeaderProperties = {
        { "Accept", HeaderType::String, true, true, ',' },
        { "Accept-Charset", HeaderType::String, true, true, ',' },
        { "Accept-Encoding", HeaderType::String, true, true, ',' },
        { "Accept-Language", HeaderType::String, true, true, ',' },
        { "Accept-Ranges", HeaderType::String, false, false },
        { "Access-Control-Allow-Credentials", HeaderType::True, false, false },
        { "Access-Control-Allow-Headers", HeaderType::String, false, true, ',' },
        { "Access-Control-Allow-Methods", HeaderType::String, false, true, ',' },
        { "Access-Control-Allow-Origin", HeaderType::StarOrFQURL, false, false },
        { "Access-Control-Expose-Headers", HeaderType::String, false, true },
        { "Access-Control-Max-Age", HeaderType::Integer, false, false },
        { "Access-Control-Request-Headers", HeaderType::String, false, true },
        { "Access-Control-Request-Method", HeaderType::String, false, false },
        { "Age", HeaderType::Integer, false ,false },
        { "Allow", HeaderType::String, false, true },
        { "Authorization", HeaderType::String, false, false },
        { "Cache-Control", HeaderType::String, false, true },
        { "Connection", HeaderType::String, false, false },
        { "Content-Disposition", HeaderType::String, false, false },
        { "Content-Encoding", HeaderType::String, false, true },
        { "Content-Language", HeaderType::String, false, true },
        { "Content-Length", HeaderType::Integer, false, false },
        { "Content-Location", HeaderType::Url, false, false },
        { "Content-Range", HeaderType::Range, false, true },
        { "Content-Security-Policy", HeaderType::String, false, false },
        { "Content-Security-Policy-Report-Only", HeaderType::String, false, false },
        { "Content-Type", HeaderType::String, false, false },
        { "Cookie", HeaderType::Parameters, false, false },
        { "Cookie2", HeaderType::String, false, false }, // Obsolete by RFC 6265
        { "DNT", HeaderType::Integer, false, false },
        { "Date", HeaderType::Date, false, false },
        { "ETag", HeaderType::ETag, false, false },
        { "Expect", HeaderType::String, false, false },
        { "Expires", HeaderType::Date, false, false },
        { "Forwarded", HeaderType::String, false, false },
        { "From", HeaderType::Email, false, false },
        { "Host", HeaderType::HostPort, false, false },
        { "If-Match", HeaderType::ETag, false, true },
        { "If-Modified-Since", HeaderType::Date, false, false },
        { "If-None-Match", HeaderType::ETag, false, true },
        { "If-Range", HeaderType::DateOrETag, false ,false },
        { "If-Unmodified-Since", HeaderType::Date, false, false },
        { "Keep-Alive", HeaderType::Parameters, false, true },
        { "Large-Allocation", HeaderType::Integer, false, false }, // Not Standard yet
        { "Last-Modified", HeaderType::Date,false ,false },
        { "Location", HeaderType::Url, false ,false },
        { "Origin", HeaderType::ProtoHostPort, false, false },
        { "Pragma", HeaderType::NoCache, false, false },
        { "Proxy-Authenticate", HeaderType::String, false ,false },
        { "Proxy-Authorization", HeaderType::String, false, false },
        { "Public-Key-Pins", HeaderType::Parameters, false, false },
        { "Public-Key-Pins-Report-Only", HeaderType::Parameters, false, false },
        { "Range",  HeaderType::Range, false, true  },
        { "Referer", HeaderType::Url, false, false },
        { "Referrer-Policy", HeaderType::String, false, false },
        { "Retry-After", HeaderType::DateOrSeconds, false, false },
        { "Server", HeaderType::String, false, false },
        { "Set-Cookie", HeaderType::Parameters, false, false },
        { "Set-Cookie2",  HeaderType::Parameters, false, false  }, // Obsolete
        { "SourceMap",  HeaderType::Url, false, false  },
        { "Strict-Transport-Security",  HeaderType::Parameters, false, false },
        { "TE", HeaderType::String, true, true },
        { "Tk", HeaderType::Character, false, false },
        { "Trailer", HeaderType::ContainsOtherHeaders, false, false, ',' },
        { "Transfer-Encoding", HeaderType::String, false, true },
        { "Upgrade-Insecure-Requests", HeaderType::Integer },
        { "User-Agent", HeaderType::String, false, false },
        { "Vary", HeaderType::String, false, true },
        { "Via", HeaderType::String, false, true },
        { "WWW-Authenticate", HeaderType::String, false, false },
        { "Warning", HeaderType::String, false, false },
        { "X-Content-Type-Options", HeaderType::String, false, false },
        { "X-DNS-Prefetch-Control", HeaderType::OnOff, false, false },
        { "X-Forwarded-For", HeaderType::IP, false, true },
        { "X-Forwarded-Host", HeaderType::String, false, false },
        { "X-Forwarded-Proto", HeaderType::String, false, false },
        { "X-Frame-Options", HeaderType::String, false, false },
        { "X-XSS-Protection", HeaderType::String, false, false }
//        { "",  HeaderType:: , , },
    };
};

struct URL {
public:
    URL() : scheme_( "" ), user_( "" ), passwd_( "" ), host_( "" ), path_( "" ), fragment_( "" ), port_( 0 ),
            hasScheme_( false ), hasUser_ ( false ), hasPasswd_( false ), hasHost_( false ), hasPort_( false ),
            hasQuery_( false ), hasFragment_( false ), pathIsStar_( false ) {}
    URL( URL const & ) = default;
    ~URL() = default;
    URL& operator=( URL const & ) = default;

public:
    static URL parse( std::string fullURL ) {
        DBG( 3, "fullURL: '", fullURL, "'" );
        URL url;
        size_t pathBeginPos = 0;
        size_t pathEndPos = std::string::npos;
        size_t questionMarkPos = 0;
        size_t numberPos = 0;
        if ( fullURL.empty() ) {
            url.path_ = '/';
            return url;
        }
        if ( fullURL.size() == 1 && fullURL[0] == '*' ) {
            url.path_ = fullURL;
            url.pathIsStar_ = true;
            return url;
        }

        questionMarkPos = fullURL.find( '?' );
        numberPos = fullURL.find( '#' );

        if ( fullURL[0] == '/' ) {
            pathBeginPos = 0;
        } else {
            // If first character is not a / then the first colon is end of scheme
            size_t schemeColonPos = fullURL.find( ':' );
            if ( std::string::npos != schemeColonPos ) {
                std::string scheme;
                scheme = fullURL.substr( 0, schemeColonPos );
                std::string validSchemeChars = "ABCDEFGHIJKLMNOPQRSTUVWXYZabcdefghijklmnopqrstuvwxyz0123456789+-.";
                DBG( 3, "scheme: '", scheme, "'" );
                if ( scheme.find_first_not_of( validSchemeChars ) != std::string::npos )
                    throw std::runtime_error( "Scheme contains invalid characters" );
                url.scheme_ = scheme;
                url.hasScheme_ = true;
            } else
                throw std::runtime_error( "Does not start with / and no scheme" );

            size_t authorityPos = fullURL.find( "//", schemeColonPos+1 );
            size_t authorityEndPos;
            std::string authority;

            if ( std::string::npos != authorityPos ) {
                if ( (schemeColonPos+1) != authorityPos )
                    throw std::runtime_error( "Something between : and //" );

                pathBeginPos = fullURL.find( '/', authorityPos+2 );
                authorityEndPos = std::min( { pathBeginPos, questionMarkPos, numberPos } );
                authority = fullURL.substr( authorityPos+2, authorityEndPos - (authorityPos + 2) );
                DBG( 3, "authority: '", authority, "'" );

                size_t atPos = authority.find( '@' );
                bool atFound = (atPos != std::string::npos);
                if ( atFound ) {
                    if ( atPos == 0 )
                        throw std::runtime_error( "'@' found in the first column, username would be empty" );
                    // User (+passwd) found user : passwd @ host
                    size_t passwdColonPos = authority.rfind( ':', atPos );
                    size_t userEndPos = std::string::npos;
                    DBG( 3, "1 userEndPos '", userEndPos, "'" );
                    if ( passwdColonPos != std::string::npos ) {
                        std::string passwd = authority.substr( passwdColonPos+1, atPos-(passwdColonPos+1) );
                        DBG( 3, "passwd: '", passwd, "', passwdColonPos: ", passwdColonPos );
                        userEndPos = passwdColonPos;
                        DBG( 3, "2a userEndPos '", userEndPos, "'" );
                        // passwd is possibly percent encoded FIXME
                        url.passwd_ = passwd;
                        url.hasPasswd_ = true;
                    } else {
                        userEndPos = atPos;
                        DBG( 3, "2b userEndPos '", userEndPos, "'" );
                    }
                    DBG( 3, "3 userEndPos '", userEndPos, "'" );
                    std::string user = authority.substr( 0, userEndPos );
                    DBG( 3, "user: '", user, "'" );
                    // user is possibly percent encoded FIXME
                    url.user_ = user;
                    url.hasUser_ = true;
                    // delete user/pass including the at
                    authority.erase( 0, atPos+1 );
                } else
                    atPos = 0;

                // Instead of all the logic it is easier to work on substrings

                // authority now at most contains hostname possibly in ipv6 notation plus port
                bool angleBracketOpenFound = (authority[0] == '[');
                size_t angleBracketClosePos;
                bool angleBracketCloseFound = false;
                if ( angleBracketOpenFound ) {
                    angleBracketClosePos = authority.find( ']', 0 );
                    angleBracketCloseFound = (angleBracketClosePos != std::string::npos);
                    if ( !angleBracketCloseFound )
                        throw std::runtime_error( "No matching  ']' found." );
                    url.host_ = authority.substr( 0, angleBracketClosePos );
                    url.hasHost_ = true;
                    DBG( 3, "angleBracketCloseFound: host: '", url.host_, "'" );
                    authority.erase( 0, angleBracketClosePos+1 );
                }

                if ( !authority.empty() ) {
                    // authority now at most has host and port, port is now the definitive separator
                    // (cant be part of the ipv6 address anymore)
                    size_t portColonPos = authority.rfind( ':' );
                    bool portColonFound = (portColonPos != std::string::npos);

                    if ( portColonFound ) {
                        if ( portColonPos == 0 && !url.hasHost_ )
                            throw std::runtime_error( "No hostname found" );
                        if ( portColonPos != 0 ) {
                            url.host_ = authority.substr( 0, portColonPos );
                            DBG( 3, "portColonFound: host: '", url.host_, "'" );
                            url.hasHost_ = true;
                        }
                        size_t port = 0;
                        std::string portString = authority.substr( portColonPos+1 );
                        DBG( 3, "portString: '", portString, "'" );
                        if ( portString.empty() )
                            // Use the default port number, use scheme and the /etc/services file
                            port = 0; // FIXME
                        else {
                            size_t pos = 0;
                            try {
                                port = std::stoull( portString, &pos );
                            } catch ( std::invalid_argument& e ) {
                                DBG( 3, "invalid_argument exception caught in stoull: ", e.what() );
                                DBG( 3, "number of characters procesed: ", pos );
                            } catch ( std::out_of_range& e ) {
                                DBG( 3, "out_of_range exception caught in stoull: ", e.what() );
                                DBG( 3, "errno: ", errno, strerror(errno) );
                            }
                        }
                        if ( port >= 65536 )
                            throw std::runtime_error( "URL::parse: port too large" );
                        url.port_ = (unsigned short)port;
                        url.hasPort_ = true;
                        DBG( 3, "port: ", port );
                    } else {
                        url.host_ = authority;
                        url.hasHost_ = true;
                        DBG( 3, "portColonNotFound: host: '", url.host_, "'" );
                    }
                } else if ( !url.hasHost_ )
                    throw std::runtime_error( "No hostname found" );
            }
        }

        pathEndPos = std::min( {questionMarkPos, numberPos} );
        url.path_ = fullURL.substr( pathBeginPos, pathEndPos - pathBeginPos );
        DBG( 3, "path: '", url.path_, "'" );

        if ( std::string::npos != questionMarkPos ) {
            url.hasQuery_ = true;
            std::string queryString = fullURL.substr( questionMarkPos+1, numberPos-(questionMarkPos+1) );
            DBG( 3, "queryString: '", queryString, "'" );
            size_t ampPos = 0;
            while ( !queryString.empty() ) {
                ampPos = queryString.find( '&' );
                std::string query = queryString.substr( 0, ampPos );
                DBG( 3, "query: '", query, "'" );
                size_t equalsPos = query.find( '=' );
                if ( std::string::npos == equalsPos )
                    throw std::runtime_error( "Did not find a '=' in the query" );
                std::string one, two;
                one = query.substr( 0, equalsPos );
                DBG( 3, "one: '", one, "'" );
                two = query.substr( equalsPos+1 );
                DBG( 3, "two: '", two, "'" );
                url.arguments_.push_back( std::make_pair( one ,two ) );
                // npos + 1 == 0... ouch
                if ( std::string::npos == ampPos )
                    queryString.erase( 0, ampPos );
                else
                    queryString.erase( 0, ampPos+1 );
            }
        }

        if ( std::string::npos != numberPos ) {
            url.hasFragment_ = true;
            url.fragment_ = fullURL.substr( numberPos+1 );
            DBG( 3, "path: '", url.path_, "'" );
        }

        // Now make sure the URL does not contain %xx values
        size_t percentPos = url.path_.find( '%' );
        if ( std::string::npos != percentPos ) {
            // FIXME: implement conversion from percent encoded to ascii
        }

        // Done!
        return url;
    }

    void printURL( std::ostream& os ) const {
        DBG( 3, "URL::printURL: debug level 3 to see more" );
        std::stringstream ss;
        DBG( 3, " hasScheme_: ", hasScheme_, ", scheme_: ", scheme_ );
        if ( hasScheme_ ) {
            ss << scheme_ << ':';
        }
        DBG( 3, " hasHost_: ", hasHost_, ", host_: ", host_ );
        if ( hasHost_ ) {
            ss << "//";
            DBG( 3, " hasUser_: ", hasUser_, ", user_: ", user_ );
            if ( hasUser_ ) {
                ss << user_;
            }
            DBG( 3, " hasPasswd_: ", hasPasswd_, ", passwd_: ", passwd_ );
            if ( hasPasswd_ ) {
                ss << ':' << passwd_;
            }
            DBG( 3, " hasUser_: ", hasUser_, ", user_: ", user_ );
            if ( hasUser_ ) {
                ss << '@';
            }
            DBG( 3, " hasHost_: ", hasHost_, ", host_: ", host_ );
            if ( hasHost_ ) {
                ss << host_;
            }
            DBG( 3, " hasPort_: ", hasPort_, ", port_: ", port_ );
            if ( hasPort_ ) {
                ss << ':' << port_;
            }
        }
        DBG( 3, " path_: '", path_, "'" );
        ss << (path_.empty() ? "/" : path_);
        if ( hasQuery_ ) {
            DBG( 3, " hasQuery_: ", hasQuery_ );
            ss << '?';
            size_t i;
            for ( i = 0; i < (arguments_.size()-1); ++i ) {
                DBG( 3, " query[", i, "]: ", arguments_[i].first, " ==> ", arguments_[i].second );
                ss << arguments_[i].first << '=' << arguments_[i].second << "&";
            }
            DBG( 3, " query[", i, "]: ", arguments_[i].first, " ==> ", arguments_[i].second );
            ss << arguments_[i].first << '=' << arguments_[i].second;
        }
        if ( hasFragment_ ) {
            DBG( 3, " hasFragment_: ", hasFragment_, ", fragment_: ", fragment_ );
            ss << '#' << fragment_;
        }
        os << ss.str() << "\n";
        DBG( 3, "URL::printURL: done" );
    }

public:
    std::string scheme_;
    std::string user_;
    std::string passwd_;
    std::string host_;
    std::string path_;
    std::string fragment_;
    std::vector<std::pair<std::string,std::string>> arguments_;
    unsigned short port_;
    bool hasScheme_;
    bool hasUser_;
    bool hasPasswd_;
    bool hasHost_;
    bool hasPort_;
    bool hasQuery_;
    bool hasFragment_;
    bool pathIsStar_;
};

std::ostream& operator<<(  std::ostream& os, URL const & url ) {
    url.printURL( os );
    return os;
}

enum MimeType {
    CatchAll = 0,
    TextHTML,
    TextXML,
    TextPlain,
    TextPlainProm_0_0_4,
    ApplicationJSON,
    ImageXIcon,
    MimeType_spare = 255
};

<<<<<<< HEAD
std::unordered_map<enum MimeType, std::string> mimeTypeMap = {
    { CatchAll,            "*/*" },
    { TextHTML,            "text/html" },
    { TextPlain,           "text/plain" },
    { TextPlainProm_0_0_4, "text/plain; version=0.0.4" },
    { ImageXIcon,          "image/x-icon" },
    { ApplicationJSON,     "application/json" }
=======
std::unordered_map<enum MimeType, std::string, std::hash<int>> mimeTypeMap = {
    { CatchAll,        "*/*" },
    { TextHTML,        "text/html" },
    { TextPlain,       "text/plain" },
    { ImageXIcon,      "image/x-icon" },
    { ApplicationJSON, "application/json" }
>>>>>>> 5e20c4f9
};

class HTTPHeader {
public:
    HTTPHeader() = default;
    HTTPHeader( std::string n, std::string v ) : name_( n ), value_( v ) {
        type_ = HeaderType::ServerSet;
    }
    HTTPHeader( char const * n, char const * v ) : name_( n ), value_( v ) {
        type_ = HeaderType::ServerSet;
    }
    HTTPHeader( HTTPHeader const & ) = default;
    HTTPHeader( HTTPHeader&& ) = default;
    HTTPHeader& operator=( HTTPHeader const& ) = default;
    ~HTTPHeader() = default;

public:
    static HTTPHeader parse( std::string& header ) {
        HTTPHeader hh;

        DBG( 3, "Raw Header : '", header, "'" );

        std::string::size_type colonPos = header.find( ':' );
        if ( std::string::npos == colonPos )
            throw std::runtime_error( "Not a valid header, no : found" );

        std::string headerName  = header.substr( 0, colonPos );
        std::string headerValue = header.substr( colonPos+1 ); // FIXME: possible whitespace before, between and after

        // Spaces in header names are illegal but be lenient und just remove them
        headerName.erase( std::remove ( headerName.begin(), headerName.begin() + colonPos, ' ' ), headerName.end() );

        hh.name_  = headerName;
        hh.value_ = headerValue;
        hh.type_  = HTTPHeaderProperties::headerType( hh.name_ );

        DBG( 3, "Headername : '", headerName, "'" );
        DBG( 3, "Headervalue: '", headerValue, "'" );
        DBG( 3, "HeaderType : '", HTTPHeaderProperties::headerTypeAsString(hh.type_), "'" );

        if ( hh.type_ == HeaderType::Invalid )
            throw std::runtime_error( "Parsing with Invalid HeaderType" );

        std::string::size_type quotes = std::count( headerValue.begin(), headerValue.end(), '"' );
        bool properlyQuoted = (quotes % 2 == 0);
        if ( !properlyQuoted ) {
            DBG( 3, "Parse: header not properly quoted: uneven number of  quotes (", quotes, ") found" );
            throw std::runtime_error( "parse header: header improperly quoted" );
        }

        return hh;
    }

    std::string headerName() { return name_; }
    // Not sure what I needed it for but leaving it for now
//     std::string headerValue() const {
//         std::cout << "Calling headerValue for HeaderName: " << name_ << "\n";
//         std::cout.flush();
//         std::string value;
//         switch ( type_ ) {
//         case ServerSet:
//             return value_;
//         case String:
//             if ( valueList_.size() > 0 )
//                 return valueList_[0];
//             throw std::runtime_error( "headerValue(): Empty valuelist" );
//             break;
//         case Integer:
//             if ( integers_.size() > 0 )
//                 return std::to_string( integers_[0] );
//             throw std::runtime_error( "headerValue(): Empty valuelist" );
//             break;
//         case Float:
//             if ( floats_.size() > 0 )
//                 return std::to_string( floats_[0] );
//             throw std::runtime_error( "headerValue(): Empty valuelist" );
//             break;
//         case Date:
//             return date_.toString();
//             break;
//         case Range:
//             return "";
//             break;
//         default:
//             return std::string("Not implemented yet for '") + name_ + "', type is '" + std::to_string((int)type_) + "'";
//         }
//     }

    std::vector<std::string> const headerValueAsList() const {
        return splitHeaderValue();
    }

    void debugPrint() const {
        DBG( 3, "Headername: '", name_, "', Headervalue: '", value_, "'" );
    }

    size_t headerValueAsNumber() const {
        size_t number = std::stoll( value_ );
        return number;
    }

    double headerValueAsDouble() const {
        double number = std::stod( value_ );
        return number;
    }

    std::string const & headerValueAsString() const {
        return value_;
    }

    enum MimeType headerValueAsMimeType() const {
        auto list = headerValueAsList();
        for ( auto& item : list ) {
            DBG( 3, "item: '", item, "'" );
            for( auto& mt : mimeTypeMap ) {
                DBG( 3, "comparing item: '", item, "' to '", mt.second, "'" );
                if ( mt.second.compare( item ) == 0 ) {
                    DBG( 3, "MimeType ", mt.second, " found." );
                    return mt.first;
                }
            }
        }
        // If we did not recognize the mimetype we will return TextHTML so the client can see the HTML page
        return TextHTML;
    }

private:
    std::vector<std::string> splitHeaderValue() const {
        std::vector<std::string> elementList;
        std::stringstream ss( value_ );
        std::string s;
        char listSeparatorChar = HTTPHeaderProperties::listSeparatorChar( name_ );
        while ( ss.good() ) {
            std::getline( ss, s, listSeparatorChar );
            // Remove leading whitespace
            s.erase( s.begin(), std::find_if( s.begin(), s.end(), std::bind1st( std::not_equal_to<char>(), ' ' ) ) );
            // Remove trailing whitespace
            s.erase( std::find_if( s.rbegin(), s.rend(), std::bind1st( std::not_equal_to<char>(), ' ') ).base(), s.end() );
            elementList.push_back( s );
        }
        return elementList;
    }

private:
    std::string name_;
    std::string value_;
    enum HeaderType type_;
    std::vector<std::string> valueList_;
    std::vector<double> floats_;
    std::vector<long long> integers_;
    std::vector<std::pair<size_t,size_t>> ranges_;
    std::vector<std::pair<std::string,std::string>> parameters_;
    datetime date_;
};

class HTTPMessage {
protected:
    HTTPMessage() = default;
    HTTPMessage( HTTPMessage const & ) = default;
    ~HTTPMessage() = default;

public:
    // Data manipulators/extractors
    std::string const & body() const {
        return body_;
    }

    void addBody( std::string const& body ) {
        body_ = body;
    }

    void addHeader( std::string const & name, std::string const & value ) {
        if ( headers_.insert( std::make_pair( name, HTTPHeader( name, value ) ) ).second == false ) {
            throw std::runtime_error( "Header already exists in the headerlist" );
        }
    }

    void addHeader( HTTPHeader hh ) {
        if ( headers_.insert( std::make_pair( hh.headerName(), hh ) ).second == false ) {
            throw std::runtime_error( "Header already exists in the headerlist" );
        }
    }

    bool hasHeader( std::string const & header ) const {
        auto pos = headers_.find( header );
        if ( pos == headers_.end() )
            return false;
        return true;
    }

    HTTPHeader const & getHeader( std::string const & header ) const {
        auto pos = headers_.find( header );
        if ( pos == headers_.end() ) {
            std::stringstream ss;
            ss << "HTTPMessage::getHeader: Header '" << header << "' not found.";
            throw std::runtime_error( ss.str() );
        }
        return (*pos).second;
    }

    std::string const & protocolAsString() const {
        // will throw if key not found, it is a bug anyway
        return protocol_map_.at(protocol_);
    }

    enum HTTPProtocol protocol() const {
        return protocol_;
    }

    void setProtocol( enum HTTPProtocol protocol ) {
        protocol_ = protocol;
    }

    void setProtocol( std::string const & protocolString ) {
        auto it = protocol_map_.begin();
        while( it != protocol_map_.end() ) {
            if ( (*it).second == protocolString ) {
                protocol_ = (*it).first;
                break;
            }
            ++it;
        }
        if ( it == protocol_map_.end() ) {
            DBG( 3, "Protocol string '", protocolString, "' not found in map, protocol unsupported!" );
            throw std::runtime_error( "Protocol not found in the map" );
        }
    }

    std::string const host() const {
        std::string host;
        if ( hasHeader( "Host" ) ) {
            HTTPHeader host = getHeader( "Host" );
        } else {
            DBG(3, "HTTPMessage::host: header Host not found." );
            host = "";
        }
        return host;
    }

protected:
    std::string readData( socketstream& in, size_t length ) {
        std::string data( length, '\0' );
        in.read( &data[0], length );
        return data;
    }

    std::string readChunkedData( socketstream& in ) {
        std::string chunkHeader;
        std::string data;
        std::getline( in, chunkHeader, '\n' );
        // Final header starts with 0, rest of the line is not important
        while ( '0' != chunkHeader[0] ) {
            // chunkheader: hexadecimal numbers followed by an optional semi-colon with a comment and a \r
            // stoll should filter all that crap out for us and return just the hexadecimal digits
            DBG( 3, "chunkHeader (ater check for 0): '", chunkHeader, "'" );
            size_t length = std::stoll( chunkHeader, nullptr, 16 );
            DBG( 3, "length: '", length, "'" );
            // Initialize chunk to all zeros
            std::string chunk( length, '\0' );
            in.read( &chunk[0], length );
            DBG( 3, "chunk: '", chunk, "'" );
            data += chunk;
            // Reads trailing \r\n from the chunk
            std::getline( in, chunkHeader, '\n' );
            // Reads the empty line following the chunk
            std::getline( in, chunkHeader, '\n' );
            DBG( 3, "chunkHeader (should be empty line): '", chunkHeader, "'" );
            // Read a new line to check for 0\r header
            std::getline( in, chunkHeader, '\n' );
            DBG( 3, "chunkHeader (should be next chunk header): '", chunkHeader, "'" );
        }
        return data;
    }

protected:
    enum HTTPProtocol protocol_;
    std::unordered_map<std::string, HTTPHeader> headers_;
    std::string body_;
    std::unordered_map<enum HTTPProtocol, std::string, std::hash<int>> protocol_map_ = {
        { HTTPProtocol::HTTP_0_9, "HTTP/0.9" },
        { HTTPProtocol::HTTP_1_0, "HTTP/1.0" },
        { HTTPProtocol::HTTP_1_1, "HTTP/1.1" },
        { HTTPProtocol::HTTP_2_0, "HTTP/2.0" }
    };
};

class HTTPRequest : public HTTPMessage {
public:
    HTTPRequest() : method_( HTTPRequestMethod::GET ) {}
    HTTPRequest( HTTPRequest const & ) = default;
    ~HTTPRequest() = default;

    template <typename CharT, typename Traits>
    friend basic_socketstream<CharT,Traits>& operator>>(basic_socketstream<CharT,Traits>&, HTTPRequest& );

public:
    enum HTTPRequestMethod method() const {
        return method_;
    }

    URL const & url() const {
        return url_;
    }

    void debugPrint() {
        DBG( 3, "HTTPRequest::debugPrint:" );
        DBG( 3, "Method  : \"", method_, "\"" );
        DBG( 3, "URL     : \"", url_, "\"" );
        DBG( 3, "Protocol: \"", protocol_, "\"" );
        for ( auto& header: headers_ )
            DBG( 3, "Header : \"", header.first, "\" ==> \"", header.second.headerValueAsString(), "\"" );
        DBG( 3, "Body    : \"", body_, "\"" );
    }

private:
    enum HTTPRequestMethod method_;
    URL url_;
};

class HTTPResponse : public HTTPMessage {
public:
    HTTPResponse() : responseCode_( HTTPResponseCode::RC_200_OK ) {}
    HTTPResponse( HTTPResponse const & ) = default;
    virtual ~HTTPResponse() = default;

    template <typename CharT, typename Traits>
    friend basic_socketstream<CharT,Traits>& operator<<(basic_socketstream<CharT,Traits>&, HTTPResponse& );

public:
    enum HTTPResponseCode responseCode() const {
        return responseCode_;
    }

    std::string responseCodeAsString() const {
        return response_map_.at( responseCode_ );
    }

    void setResponseCode( enum HTTPResponseCode rc ) {
        DBG( 3, "Setting response code to: '", std::dec, (int)rc, "'" );
        responseCode_ = rc;
    }

    void debugPrint() {
        DBG( 3, "HTTPReponse::debugPrint:" );
        DBG( 3, "Response Code: \"", (int)responseCode_, "\"" );
        for ( auto& header: headers_ )
            DBG( 3, "Header: \"", header.first, "\" ==> \"", header.second.headerValueAsString(), "\"" );
        DBG( 3, "Body: \"", body_, "\"" );
    }

    void createResponse( enum MimeType mimeType, std::string body, enum HTTPResponseCode rc ) {
        // mimetype validity checking?
        addHeader( HTTPHeader( "Content-Type", mimeTypeMap[mimeType] ) );
        addHeader( HTTPHeader( "Content-Length", std::to_string( body.size() ) ) );
        addBody( body );
        setResponseCode( rc );
    }

private:
    enum HTTPResponseCode responseCode_;
    std::unordered_map<enum HTTPResponseCode, std::string, std::hash<int>> response_map_ = {
        { RC_100_Continue, "Continue" },
        { RC_101_SwitchingProtocols, "Switching Protocols" },
        { RC_102_Processing, "Processing" },
        { RC_200_OK, "OK" },
        { RC_201_Created, "Created" },
        { RC_202_Accepted, "Accepted" },
        { RC_203_NonAuthorativeInformation, "Non-authorative Information" },
        { RC_204_NoContent, "No Content" },
        { RC_205_ResetContent, "Reset Content" },
        { RC_206_PartialContent, "Partial Content" },
        { RC_207_MultiStatus, "Multi-Status" },
        { RC_208_AlreadyReported, "Already Reported" },
        { RC_226_IMUsed, "IM Used" },
        { RC_300_MultipleChoices, "Multiple Choices" },
        { RC_301_MovedPermanently, "Moved Permanently" },
        { RC_302_Found, "Found" },
        { RC_303_SeeOther, "See Other" },
        { RC_304_NotModified, "Not Modified" },
        { RC_305_UseProxy, "Use Proxy" },
        { RC_307_TemporaryRedirect, "Temporary Redirect" },
        { RC_308_PermanentRedirect, "Permanent Redirect" },
        { RC_400_BadRequest, "Bad Request" },
        { RC_401_Unauthorized, "Unauthorized" },
        { RC_402_PaymentRequired, "Payment Required" },
        { RC_403_Forbidden, "Forbidden" },
        { RC_404_NotFound, "Not Found" },
        { RC_405_MethodNotAllowed, "Method Not Allowed" },
        { RC_406_NotAcceptable, "Not Acceptable" },
        { RC_407_ProxyAuthenticationRequired, "Proxy Authentication Required" },
        { RC_408_RequestTimeout, "Request Timeout" },
        { RC_409_Conflict, "Conflict" },
        { RC_410_Gone, "Gone" },
        { RC_411_LengthRequired, "Length Required" },
        { RC_412_PreconditionFailed, "Precondition Failed" },
        { RC_413_PayloadTooLarge, "Payload Too Large" },
        { RC_414_RequestURITooLong, "Request-URI Too Long" },
        { RC_415_UnsupportedMediaType, "Unsupported Media Type" },
        { RC_416_RequestRangeNotSatisfiable, "Request Range Not Satisfiable" },
        { RC_417_ExpectationFailed, "Expectation Failed" },
        { RC_418_ImATeapot, "I'm a teapot" },
        { RC_421_MisdirectedRequest, "Misdirected Request" },
        { RC_422_UnprocessableEntity, "Unprocessable Entity" },
        { RC_423_Locked, "Locked" },
        { RC_424_FailedDependency, "Failed Dependency" },
        { RC_426_UpgradeRequired, "Upgrade Required" },
        { RC_428_PreconditionRequired, "Precondition Required" },
        { RC_429_TooManyRequests, "Too Many Requests" },
        { RC_431_RequestHeaderFieldsTooLarge, "Request Header Fields Too Large" },
        { RC_444_ConnectionClosedWithoutResponse, "Connection Closed Without Response" },
        { RC_451_UnavailableForLegalReasons, "Unavailable For Legal Reasons" },
        { RC_499_ClientClosedRequest, "Client Closed Request" },
        { RC_500_InternalServerError, "Internal Server Error" },
        { RC_501_NotImplemented, "Not Implemented" },
        { RC_502_BadGateway, "Bad Gateway" },
        { RC_503_ServiceUnavailable, "Service Unavailable" },
        { RC_504_GatewayTimeout, "Gateway Timeout" },
        { RC_505_HTTPVersionNotSupported, "HTTP Version Not Supported" },
        { RC_506_VariantAlsoNegotiates, "Variant Also Negotiates" },
        { RC_507_InsufficientStorage, "Insufficient Storage" },
        { RC_508_LoopDetected, "Loop Detected" },
        { RC_510_NotExtended, "Not Extended" },
        { RC_511_NetworkAuthenticationRequired, "Network Authentication Required" },
        { RC_599_NetworkConnectTimeoutError, "Network Connect Timeout Error" }
    };
};

std::string& compressLWSAndRemoveCR( std::string& line ) {
    std::string::size_type pos = 0, end = line.size(), start = 0;

    for ( pos = 0; pos < end; ++pos ) {
        start = pos;
        if ( ::isspace( line[pos] ) ) {
            while ( pos < line.size() && ::isspace( line[++pos] ) ) {
            }
            if ( (pos - start) > 1 ) {
                line.erase( start+1,  pos-start-1 );
                end -= pos-start-1;
                pos = start+1;
            }
        }
    }

    // Remove trailing '\r'
    if ( line[line.size()-1] == '\r' )
        line.pop_back();

    return line;
}

template <class CharT, class Traits>
basic_socketstream<CharT, Traits>& operator>>( basic_socketstream<CharT, Traits>& rs, HTTPRequest& m ) {
    DBG( 3, "Reading from the socket" );

    std::string method, url, protocol;
    rs >> method >> url >> protocol;
    if ( rs.fail() ) {
        DBG( 5, "Could not read from socket, might have been closed due to e.g. timeout" );
        throw std::runtime_error( "Could not read from socket, might have been closed due to e.g. timeout" );
    }

    m.method_   = HTTPMethodProperties::getMethodAsEnum( method );
    m.url_      = URL::parse( url );
    m.setProtocol( protocol );

    //m.debugPrint();
    // ignore the '\n' after the protocol
    rs.ignore( std::numeric_limits<std::streamsize>::max(), '\n' );
    std::string line;
    std::string concatLine;
    while ( true ) {
        std::getline( rs, line );
        DBG( 3, "Line with whitespace: '", line, "'" );
        concatLine += compressLWSAndRemoveCR( line );

        DBG( 3, "Line without whitepsace: '", line, "'" );
        DBG( 3, "ConcatLine: '", concatLine, "'" );
        // empty line is separator between headers and body
        if ( concatLine.empty() ) {
            break;
        }

        // Header spans multiple lines if a line starts with SP or HTAB, fetch another line and append to concatLine
        if ( rs.peek() == ' ' || rs.peek() == '\t' )
            continue;

        HTTPHeader hh;
        hh = HTTPHeader::parse( concatLine );
        hh.debugPrint();
        m.addHeader( hh );
        // Parsing of header done, clear concatLine to start fresh
        concatLine.clear();
    }
    DBG( 3, "Done parsing headers" );

    enum HTTPRequestHasBody hasBody = HTTPMethodProperties::requestHasBody( m.method_ );
    DBG( 3, "Request has Body (0 No, 1 Optional, 2 Yes): ", (int)hasBody );
    if ( hasBody != HTTPRequestHasBody::No ) {
        // this mess of code checks if the body is chunked or regular and tests the pre conditions
        // that belong with them either content-length header or transfer-encoding header, both
        // means bad request, in case neither is there we need to check if body is optional
        bool validCL = false;
        size_t contentLength = 0;
        bool chunkedTE = false;
        std::string body( "" );
        // cl = Content Length
        if ( m.hasHeader( "Content-Length" ) ) {
            HTTPHeader const h = m.getHeader( "Content-Length" );
            contentLength = h.headerValueAsNumber();
            validCL = true;
            DBG( 3, "Content-Length: clValue: ", contentLength, ", validCL: ", validCL );
        } else {
            validCL = false;
            DBG( 3, "Content-Length: header not found." );
        }
        // te = Transfer Encoding
        if ( m.hasHeader( "Transfer-Encoding" ) ) {
            HTTPHeader const h = m.getHeader( "Transfer-Encoding" );
            std::string teString = h.headerValueAsString();
            // Validate header
            if ( teString.find( "chunked" ) != std::string::npos ) {
                chunkedTE = true;
            } else {
                chunkedTE = false;
            }
            DBG( 3, "Transfer-Encoding: teString: ", teString, ", chunkedTE: ", chunkedTE );
        } else {
            DBG( 3, "Transfer-Encoding: header not found " );
            chunkedTE = false;
        }
        size_t trailerLength = 0;
        if ( m.hasHeader( "Trailer" ) ) {
            HTTPHeader const trailer = m.getHeader( "Trailer" );
            trailerLength = trailer.headerValueAsList().size();

        } else {
            DBG( 3, "Trailer: header not found " );
        }

        if ( ( chunkedTE && !validCL ) || ( !chunkedTE && validCL ) ) {
            DBG( 3, "Good request" );
            // Good request, get body
            // but first check if the client sent the Expect header, if so we
            // need to respond with 100 Continue so it starts transmitting the body
            std::string expect( "" );
            if ( m.hasHeader( "Expect" ) ) {
                HTTPHeader const h = m.getHeader( "Expect" );
                expect = h.headerValueAsString();
            } else {
                expect = "";
            }
            if ( expect == "100-continue" ) {
                // We have to send a HTTP/1.1 100 Continue response followed by an empty line
                HTTPResponse resp;
                resp.setProtocol( HTTPProtocol::HTTP_1_1 );
                resp.setResponseCode( HTTPResponseCode::RC_100_Continue );
                rs << resp;
            }
            else if ( expect != "" )
                throw std::runtime_error( "Not a valid Expect header" );

            // now load the body
            if ( chunkedTE ) {
                m.body_ = m.readChunkedData( rs );
                // There is now either a \r\n pair in the stream, or footers/trailers, lets see:
                std::string remainder;
                size_t numHeadersAdded = 0;
                std::getline( rs, remainder, '\n' );
                DBG( 3, "Parsing remainder '", remainder, "'" );
                while ( remainder[0] != '\r' ) {
                    HTTPHeader hh = HTTPHeader::parse( remainder );
                    m.addHeader( hh );
                    ++numHeadersAdded;
                }
                // If trailer contains 3 headers then 3 headers should be added
                if ( numHeadersAdded != trailerLength )
                    throw std::runtime_error( "Trailing headers does not match Trailer header content" );
            } else {
                body = m.readData( rs, contentLength );
            }
        } else if ( hasBody == HTTPRequestHasBody::Optional && ! validCL && !chunkedTE ){
            // Good request, no body, done
            return rs;
        } else {
            // Bad request, respond, throw exception
            HTTPResponse resp;
            resp.setProtocol( HTTPProtocol::HTTP_1_1 );
            resp.setResponseCode( HTTPResponseCode::RC_400_BadRequest );
            rs << resp;
            throw std::runtime_error( "Bad Request received" );
        }
    }
    return rs;
}

template <class CharT, class Traits>
basic_socketstream<CharT, Traits>& operator<<( basic_socketstream<CharT, Traits>& ws, HTTPResponse& m ) {
    DBG( 3, "Writing the HTTPResponse to the socket" );
    m.debugPrint();

    DBG( 3, m.protocolAsString(), " ", (int)m.responseCode(), " ", m.responseCodeAsString() );
    ws << m.protocolAsString() << " " << (int)m.responseCode() << " " << m.responseCodeAsString() << HTTP_EOL;

    DBG( 3, "Headers:" );
    // write headers
    for( auto& header : m.headers_ ) {
        DBG( 3, header.first, ": ", header.second.headerValueAsString() );
        if ( header.first == "Content-Type" )
            ws << header.first << ": " << header.second.headerValueAsString() << "; charset=UTF-8" << HTTP_EOL;
        else
            ws << header.first << ": " << header.second.headerValueAsString() << HTTP_EOL;
    }

    ws << HTTP_EOL;

    DBG( 3, "Body:", m.body() );
    ws << m.body();

    ws.flush();
    return ws;
}

typedef void (*http_callback)( HTTPServer *, HTTPRequest const &, HTTPResponse & );

class HTTPConnection : public Work {
public:
    HTTPConnection() = delete;
#if defined (USE_SSL)
    HTTPConnection( HTTPServer* hs, int socketFD, struct sockaddr_in clientAddr, std::vector<http_callback> const & cl, SSL* ssl = nullptr ) : hs_( hs ), socketStream_( socketFD, ssl ), clientAddress_( clientAddr ), callbackList_( cl ) {}
#else
    HTTPConnection( HTTPServer* hs, int socketFD, struct sockaddr_in clientAddr, std::vector<http_callback> const & cl ) : hs_( hs ), socketStream_( socketFD ), clientAddress_( clientAddr ), callbackList_( cl ) {}
#endif
    HTTPConnection( HTTPConnection const & ) = delete;
    void operator=( HTTPConnection const & ) = delete;
    ~HTTPConnection() = default;

public:
    void close() {
        socketStream_.close();
    }

    virtual void execute() override {
        bool keepListening = false;
        int numRequests = 0;
        do {
            HTTPRequest  request;
            HTTPResponse response;

            try {
                socketStream_ >> request;
            } catch( std::exception& e ) {
                DBG( 3, "Reading request from socket: Exception caught: ", e.what(), "\n" );
                break;
            }
            ++numRequests;
            // Debug:
            // request.debugPrint();

            response.setProtocol( request.protocol() );

            // Check for protocol conformity
            if ( request.protocol() == HTTPProtocol::HTTP_1_1 ) {
                if ( ! request.hasHeader( "Host" ) ) {
                    DBG( 3, "Mandatory Host header not found." );
                    std::string body( "400 Bad Request. HTTP 1.1: Mandatory Host header is missing." );
                    response.createResponse( TextPlain, body, RC_400_BadRequest );
                    return;
                }
            }

            // Do processing of the request here
            if (*callbackList_[request.method()])
                (*callbackList_[request.method()])( hs_, request, response );
            else {
                std::string body( "501 Not Implemented." );
                body += " Method \"" + HTTPMethodProperties::getMethodAsString(request.method()) + "\" is not implemented (yet).";
                response.createResponse( TextPlain, body, RC_501_NotImplemented );
            }

            // Post-processing, adding some server specific reponse headers
            int const requestLimit = 100;
            int const connectionTimeout = 10;
            response.addHeader( HTTPHeader( "Server", std::string( "PCMWebServer " ) + PCMWebServerVersion ) );
            response.addHeader( HTTPHeader( "Date", datetime().toString() ) );
            if ( numRequests < requestLimit ) {
                std::string connection;
                if ( request.hasHeader( "Connection" ) ) {
                    HTTPHeader const h = request.getHeader( "Connection" );
                    connection = h.headerValueAsString();
                } else {
                    DBG( 3, "Connection: header not found" );
                    connection = "";
                }
                // FIXME: case insenstive compare
                if ( connection == "keep-alive" ) {
                    DBG( 3, "HTTPConnection::execute: keep-alive header found" );
                    response.addHeader( HTTPHeader( "Connection", "keep-alive" ) );
                    std::string tmp = "timeout=" + std::to_string(connectionTimeout) + ", max=" + std::to_string( requestLimit );
                    HTTPHeader header2( "Keep-Alive", tmp );
                    response.addHeader( header2 );
                    keepListening = true;
                }
            } else {
                DBG( 3, "Keep-Alive connection request limit (", requestLimit, ") reached" );
                // Now respond with the answer
                response.addHeader( HTTPHeader( "Connection", "close" ) );
                keepListening = false;
            }
            // Remove body if method is HEAD, it is using the same callback as GET but does not need the body
            if ( request.method() == HEAD ) {
                DBG( 1, "Method HEAD, removing body" );
                response.addBody( "" );
            }
            response.debugPrint();
            socketStream_ << response;
            socketStream_.flush();

        } while ( !keepListening );

        close();
    }

private:
    HTTPServer*  hs_;
    socketstream socketStream_;
    struct sockaddr_in clientAddress_;
    std::vector<http_callback> const & callbackList_;
    std::vector<std::string> responseHeader_;
    std::string responseBody_;
    std::string protocol_;
};

class PeriodicCounterFetcher : public Work
{
public:
    PeriodicCounterFetcher( HTTPServer* hs ) : hs_(hs), run_(false), exit_(false) {}
    virtual ~PeriodicCounterFetcher() override {}

    void start( void ) {
        DBG( 3, "PeriodicCounterFetcher::start() called" );
        run_ = true;
    }

    void pause( void ) {
        DBG( 3, "PeriodicCounterFetcher::pause() called" );
        run_ = false;
    }

    void stop( void ) {
        DBG( 3, "PeriodicCounterFetcher::stop() called" );
        exit_ = true;
    }

    virtual void execute() override;

private:
    HTTPServer*       hs_;
    std::atomic<bool> run_;
    std::atomic<bool> exit_;
};

class HTTPServer : public Server {
public:
    HTTPServer() : Server( "", 80 ) {
        DBG( 3, "HTTPServer::HTTPServer()" );
        callbackList_.resize( 256 );
        createPeriodicCounterFetcher();
        pcf_->start();
        SignalHandler::getInstance()->setHTTPServer( this );
    }

    HTTPServer( std::string const & ip, uint16_t port ) : Server( ip, port ) {
        DBG( 3, "HTTPServer::HTTPServer( ip=", ip, ", port=", port, " )" );
        callbackList_.resize( 256 );
        createPeriodicCounterFetcher();
        pcf_->start();
        SignalHandler::getInstance()->setHTTPServer( this );
    }

    HTTPServer( HTTPServer const & ) = delete;

    virtual ~HTTPServer() {
        pcf_->stop();
        std::this_thread::sleep_for( std::chrono::seconds(1) );
        delete pcf_;
    }

public:
    virtual void run() override;

    virtual void stop() {
        pcf_->stop();
    }

    // Register Callbacks
    void registerCallback( HTTPRequestMethod rm, http_callback hc )
    {
        callbackList_[rm] = hc;
    }

    void unregisterCallback( HTTPRequestMethod rm )
    {
        callbackList_[rm] = nullptr;
    }

    void addAggregator( std::shared_ptr<Aggregator> agp ) {
        DBG( 3, "HTTPServer::addAggregator( agp=", std::hex, agp.get(), " ) called" );

        agVectorMutex_.lock();
        agVector_.insert( agVector_.begin(), agp );
        if ( agVector_.size() > 30 ) {
            DBG( 3, "HTTPServer::addAggregator(): Removing last Aggegator" );
            agVector_.pop_back();
        }
        agVectorMutex_.unlock();
    }

    std::pair<std::shared_ptr<Aggregator>,std::shared_ptr<Aggregator>> getAggregators( size_t index, size_t index2 ) {
        if ( index == index2 )
            throw std::runtime_error("BUG: getAggregator: both indices are equal. Fix the code!" );

        // simply wait until we have enough samples to return
        while( agVector_.size() < ( std::max( index, index2 ) + 1 ) )
            std::this_thread::sleep_for(std::chrono::seconds(1));

        agVectorMutex_.lock();
        auto ret = std::make_pair( agVector_[ index ], agVector_[ index2 ] );
        agVectorMutex_.unlock();
        return ret;
    }

private:
    void createPeriodicCounterFetcher() {
        pcf_ = new PeriodicCounterFetcher( this );
        wq_.addWork( pcf_ );
        pcf_->start();
    }

protected:
    std::vector<http_callback>               callbackList_;
    std::vector<std::shared_ptr<Aggregator>> agVector_;
    std::mutex agVectorMutex_;
    PeriodicCounterFetcher* pcf_;
};

// Here to break dependency on HTTPServer
void SignalHandler::handleSignal( int signum )
{
    // Clean up, close socket and such
    std::cerr << "handleSignal: signal " << signum << " caught.\n";
    std::cerr << "handleSignal: closing socket " << networkSocket_ << "\n";
    ::close( networkSocket_ );
    std::cerr << "Stopping HTTPServer\n";
    httpServer_->stop();
    std::cerr << "Cleaning up PMU:\n";
    PCM::getInstance()->cleanup();
    std::cerr << "handleSignal: exiting with exit code 1...\n";
    exit(1);
}

void PeriodicCounterFetcher::execute() {
    using namespace std::chrono;
    system_clock::time_point now = system_clock::now();
    now = now + std::chrono::seconds(1);
    std::this_thread::sleep_until( now );
    while( 1 ) {
        if ( exit_ )
            break;
        if ( run_ ) {
            auto before = steady_clock::now();
            // create an aggregator
            std::shared_ptr<Aggregator> sagp = std::make_shared<Aggregator>();
            DBG( 2, "PCF::execute(): AGP=", sagp.get(), " )" );
            // dispatch it
            sagp->dispatch( PCM::getInstance()->getSystemTopology() );
            // add it to the vector
            hs_->addAggregator( sagp );
            auto after = steady_clock::now();
            auto elapsed = duration_cast<std::chrono::milliseconds>(after - before);
            DBG( 2, "Aggregation Duration: ", elapsed.count(), "ms." );
        }
        now = now + std::chrono::seconds(1);
        std::this_thread::sleep_until( now );
    }
}

void HTTPServer::run() {
    struct sockaddr_in clientAddress;
    clientAddress.sin_family = AF_INET;
    int clientSocketFD = 0;
    while (1) {
        // Listen on socket for incoming requests
        socklen_t sa_len = sizeof( struct sockaddr_in );
        int retval = ::accept( serverSocket_, (struct sockaddr*)&clientAddress, &sa_len );
        if ( -1 == retval ) {
            ::strerror( errno );
            continue;
        }
        clientSocketFD = retval;

        // Client connected, let's determine the client ip as string.
        char ipbuf[INET_ADDRSTRLEN];
        ::memset( ipbuf, 0, 16 );
        char const * resbuf = ::inet_ntop( AF_INET, &(clientAddress.sin_addr), ipbuf, INET_ADDRSTRLEN );
        if ( nullptr == resbuf ) {
            ::strerror( errno );
            ::close( clientSocketFD );
            continue;
        }

        int port = ntohs( clientAddress.sin_port );
        DBG( 3, "Client IP is: ", ipbuf, ", and the port it uses is : ", port );

        HTTPConnection* connection;
        try {
            connection = new HTTPConnection( this, clientSocketFD, clientAddress, callbackList_ );
        } catch ( std::exception& e ) {
            DBG( 3, "Exception caught while creating a HTTPConnection: " );
            ::close( clientSocketFD );
            continue;
        }

        wq_.addWork( connection );
    }
}

#if defined (USE_SSL)
class HTTPSServer : public HTTPServer {
public:
    HTTPSServer() : HTTPServer( "", 443 ) {}
    HTTPSServer( std::string const & ip, uint16_t port ) : HTTPServer( ip, port ), sslCTX_( nullptr ) {}
    HTTPSServer( HTTPSServer const & ) = delete;
    virtual ~HTTPSServer() = default;

public:
    virtual void run() final;

public:
    void setPrivateKeyFile ( std::string const & privateKeyFile )  { privateKeyFile_  = privateKeyFile;  }
    void setCertificateFile( std::string const & certificateFile ) { certificateFile_ = certificateFile; }

    void initialiseSSL() {
        if ( nullptr != sslCTX_ )
            throw std::runtime_error( "HTTPSServer SSL already initialised" );
        if ( privateKeyFile_.empty() )
            throw std::runtime_error( "No private key file given" );
        if ( certificateFile_.empty() )
            throw std::runtime_error( "No certificate file given" );

        SSL_library_init();
        SSL_load_error_strings();
        // SSL too old on development machine, not available yet FIXME
        //OPENSSL_config(nullptr);

        sslCTX_ = SSL_CTX_new( SSLv23_method() );
        if ( nullptr == sslCTX_ )
            throw std::runtime_error( "Cannot create an SSL context" );
        if ( SSL_CTX_use_certificate_file( sslCTX_, certificateFile_.c_str(), SSL_FILETYPE_PEM ) <= 0 )
            throw std::runtime_error( "Cannot use certificate file" );
        if ( SSL_CTX_use_PrivateKey_file( sslCTX_, privateKeyFile_.c_str(), SSL_FILETYPE_PEM ) <= 0 )
            throw std::runtime_error( "Cannot use private key file" );
    }

private:
    SSL_CTX* sslCTX_;
    std::string certificateFile_;
    std::string privateKeyFile_;
};

void HTTPSServer::run() {
    struct sockaddr_in clientAddress;
    clientAddress.sin_family = AF_INET;
    int clientSocketFD = 0;
    // Check SSL CTX for validity
    if ( nullptr == sslCTX_ )
        throw std::runtime_error( "No SSL_CTX created" );

    while (1) {
        // Listen on socket for incoming requests, same as for regular connection
        socklen_t sa_len = sizeof( struct sockaddr_in );
        int retval = ::accept( serverSocket_, (struct sockaddr*)&clientAddress, &sa_len );
        if ( -1 == retval ) {
            ::strerror( errno );
            continue;
        }
        clientSocketFD = retval;

        // Create and setup SSL on the socket
        SSL* ssl = SSL_new( sslCTX_ );
        SSL_set_fd( ssl, clientSocketFD );

        // Check if the SSL handshake worked
        if ( SSL_accept( ssl ) <= 0 )
            throw std::runtime_error( "SSL handshake failure" );

        // Client connected, let's determine the client ip as string.
        char ipbuf[INET_ADDRSTRLEN];
        memset( ipbuf, 0, 16 );
        char const * resbuf = ::inet_ntop( AF_INET, &(clientAddress.sin_addr), ipbuf, INET_ADDRSTRLEN );
        if ( nullptr == resbuf ) {
            ::strerror( errno );
            ::close( clientSocketFD );
            continue;
        }

        int port = ntohs( clientAddress.sin_port );
        DBG( 3, "Client IP is: ", ipbuf, ", and the port it uses is : ", port );
        DBG( 3, "SSL info: version: ", SSL_get_version( ssl ), ", stuff" );

        HTTPConnection* connection = new HTTPConnection( this, clientSocketFD, clientAddress, callbackList_, ssl );

        wq_.addWork( connection );
    }
}
#endif // USE_SSL

// Hack needed to convert from unsigned char to signed char, favicon.h is changed to have _uc for each char
inline constexpr signed char operator "" _uc( unsigned long long arg ) noexcept {
    return static_cast<signed char>(arg);
}

#include "favicon.ico.h"

std::pair<std::shared_ptr<Aggregator>,std::shared_ptr<Aggregator>> getNullAndCurrentAggregator() {
    std::shared_ptr<Aggregator> current = std::make_shared<Aggregator>();
    std::shared_ptr<Aggregator> null    = std::make_shared<Aggregator>();
    current->dispatch( PCM::getInstance()->getSystemTopology() );
    return std::make_pair( null, current );
}

enum OutputFormat {
    Prometheus_0_0_4 = 1,
    JSON,
    HTML,
    XML,
    PlainText,
    OutputFormat_Spare = 255
};

std::unordered_map<enum MimeType, enum OutputFormat> mimeTypeToOutputFormat = {
    { TextHTML,            HTML },
    { TextXML,             XML  },
    { ApplicationJSON,     JSON },
    { TextPlainProm_0_0_4, Prometheus_0_0_4 },
    { CatchAll,            HTML }
};

std::unordered_map<enum MimeType, std::string> supportedOutputMimeTypes = {
    { TextPlainProm_0_0_4, "text/plain;version=0.0.4" },
    { ApplicationJSON,     "application/json" }
};

enum MimeType matchSupportedWithAcceptedMimeTypes( HTTPHeader const& h ) {
    auto list = h.headerValueAsList();
    // TODO: We should actually build up a list of accepted mimetypes and their preference, sort
    // the list and then compare against it. We now use the inherent order as preference which
    // is not entirely accurate but is good enough.
    for ( auto& item : list ) {
        DBG( 2, "Item: \"", item, "\"" );
        // Search for preference and remove it
        auto copy = item;
        size_t pos;
        // Using erase with npos as second parameter to be explicit about the intent: delete until end
        if ( std::string::npos != ( pos = item.find( "q=", 0 ) ) ){
            // found it, remove q=...
            copy.erase( pos, std::string::npos );
            DBG( 2, "q= found and erased: \"", copy, "\"" );
            if ( std::string::npos != ( pos = item.rfind( ";", pos ) ) ) {
                // remove trailing ;
                copy.erase( pos, std::string::npos );
                DBG( 2, "trailing ';' found and erased: \"", copy, "\"" );
            }
        }
        // remove all whitespace from the item
        copy.erase( std::remove_if( copy.begin(), copy.end(), isspace ), copy.end() );
        // compare mimetype with supported ones
        for ( auto mimetype : supportedOutputMimeTypes ) {
            auto str = mimetype.second;
            str.erase( std::remove_if( str.begin(), str.end(), isspace ), str.end() );
            DBG( 2, "Comparing mimetype '", copy, "' with known Mimetype '", str, "'" );
            if ( str == copy ) {
                DBG( 2, "Found a match!" );
                return mimetype.first;
            }
        }
    }
    return CatchAll;
}

/* Normally the Accept Header decides what format is returned but certain endpoints can override this,
 * therefore we have a seperate enum for output format */
void my_get_callback( HTTPServer* hs, HTTPRequest const & req, HTTPResponse & resp )
{
    enum MimeType mt;
    enum OutputFormat format;

    HTTPHeader accept;
    if ( req.hasHeader( "Accept" ) ) {
        accept = req.getHeader( "Accept" );
        mt = matchSupportedWithAcceptedMimeTypes( accept );
    } else {
        // If there is no accept header then the assumption is that the client can handle anything
        mt = CatchAll;
    }
    format = mimeTypeToOutputFormat[ mt ];

    URL url;
    url = req.url();

    DBG( 3, "PATH=\"", url.path_, "\", size=", url.path_.size() );

    if ( url.path_ == "/favicon.ico" ) {
        DBG( 3, "my_get_callback: client requesting '/favicon.ico'" );
        std::string favicon( favicon_ico, favicon_ico + favicon_ico_len );
        resp.createResponse( ImageXIcon, favicon, RC_200_OK );
        return;
    }

    std::pair<std::shared_ptr<Aggregator>,std::shared_ptr<Aggregator>> aggregatorPair;

    if ( (1 == url.path_.size()) && (url.path_ == "/") ) {
        DBG( 3, "my_get_callback: client requesting '/'" );
        // If it is not Prometheus and not JSON just return this html code
        // It might violate the protocol but it makes coding this easier
        if ( ApplicationJSON != mt && TextPlainProm_0_0_4 != mt ) {
            // If you make changes to the HTML, please validate it
            // Probably best to put this in static files and serve this
            std::string body = "\
<!DOCTYPE html>\n\
<html lang=\"en\">\n\
  <head>\n\
    <title>PCM Sensor Server</title>\n\
  </head>\n\
  <body>\n\
    <h1>PCM Sensor Server</h1>\n\
    <p>PCM Sensor Server provides performance counter data through an HTTP interface. By default this text is served when requesting the endpoint \"/\".</p>\n\
    <p>The endpoints for retrieving counter data, /, /persecond and /persecond/X, support returning data in JSON or prometheus format. For JSON have your client send the HTTP header \"Accept: application/json\" and for prometheus \"Accept: text/plain; version=0.0.4\" along with the request, PCM Sensor Server will then return the counter data in the requested format.</p>\n\
    <p>Endpoints you can call are:</p>\n\
    <ul>\n\
      <li>/ : This will fetch the counter values since start of the daemon, minus overflow so should be considered absolute numbers and should be used for further processing by yourself.</li>\n\
      <li>/persecond : This will fetch data from the internal sample thread which samples every second and returns the difference between the last 2 samples.</li>\n\
      <li>/persecond/X : This will fetch data from the internal sample thread which samples every second and returns the difference between the last 2 samples which are X seconds apart. X can be at most 30 seconds without changing the source code.</li>\n\
      <li>/metrics : The Prometheus server does not send an Accept header to decide what format to return so it got its own endpoint that will always return data in the Prometheus format. pcm-sensor-server is sending the header \"Content-Type: text/plain; version=0.0.4\" as required. This /metrics endpoints mimics the same behavior as / and data is thus absolute, not relative.</li>\n\
      <li>/dashboard : This will return JSON for a Grafana dashboard that holds all counters. Please see the documentation for more information.</li>\n\
      <li>/favicon.ico : This will return a small favicon.ico as requested by many browsers.</li>\n\
    </ul>\n\
  </body>\n\
</html>\n";
            resp.createResponse( TextHTML, body, RC_200_OK );
            return;
        }

        //std::shared_ptr<Aggregator> current;
        //std::shared_ptr<Aggregator> null;
        //current = std::make_shared<Aggregator>();
        //null    = std::make_shared<Aggregator>();
        //current->dispatch( PCM::getInstance()->getSystemTopology() );
        //aggregatorPair = std::make_pair( null, current );
        aggregatorPair = getNullAndCurrentAggregator();
    } else if ( url.path_ == "/dashboard") {
        DBG( 3, "client requesting /dashboard path: '", url.path_, "'" );
        resp.createResponse( ApplicationJSON, getPCMDashboardJSON(), RC_200_OK );
        return;
    } else if ( 0 == url.path_.rfind( "/persecond", 0 ) ) {
        DBG( 3, "client requesting /persecond path: '", url.path_, "'" );
        if ( 10 == url.path_.size() || ( 11 == url.path_.size() && url.path_.at(10) == '/' ) ) {
            DBG( 3, "size == 10 or 11" );
            // path looks like /persecond or /persecond/
            aggregatorPair = hs->getAggregators( 1, 0 );
        } else {
            DBG( 3, "size > 11: size = ", url.path_.size() );
            // We're looking for value X after /persecond/X and possibly a trailing / anything else not
            url.path_.erase( 0, 10 ); // remove /persecond
            DBG( 3, "after removal: path = \"", url.path_, "\", size = ", url.path_.size() );
            if ( url.path_.at(0) == '/' ) {
                url.path_.erase( 0, 1 );
                if ( url.path_.at( url.path_.size() - 1 ) == '/' ) {
                    url.path_.pop_back();
                }
                if ( std::all_of( url.path_.begin(), url.path_.end(), ::isdigit ) ) {
                    size_t seconds;
                    try {
                        seconds = std::stoll( url.path_ );
                    } catch ( std::exception& e ) {
                        DBG( 3, "Error during conversion of /persecond/ seconds: ", e.what() );
                        seconds = 0;
                    }
                    if ( 1 <= seconds && 30 >= seconds ) {
                        aggregatorPair = hs->getAggregators( seconds, 0 );
                    } else {
                        DBG( 3, "seconds == 0 or seconds >= 30, not allowed" );
                        std::string body( "400 Bad Request. seconds == 0 or seconds >= 30, not allowed" );
                        resp.createResponse( TextPlain, body, RC_400_BadRequest );
                        return;
                    }
                } else {
                    DBG( 3, "/persecond/ Not followed by all numbers" );
                    std::string body( "400 Bad Request Request starts with /persecond/ but is not followed by numbers only." );
                    resp.createResponse( TextPlain, body, RC_400_BadRequest );
                    return;
                }
            } else {
                DBG( 3, "/persecond something requested: something=\"", url.path_, "\"" );
                std::string body( "404 Bad Request. Request starts with /persecond but contains bad characters." );
                resp.createResponse( TextPlain, body, RC_404_NotFound );
                return;
            }
        }
    } else if ( 8 == url.path_.size() && 0 == url.path_.find( "/metrics", 0 ) ) {
        DBG( 3, "Special snowflake prometheus wants a /metrics URL, it cant be bothered to use its own mimetype in the Accept header" );
        format = Prometheus_0_0_4;
        aggregatorPair = getNullAndCurrentAggregator();
    } else {
        DBG( 3, "Unknown path requested: \"", url.path_, "\"" );
        std::string body( "404 Unknown path." );
        resp.createResponse( TextPlain, body, RC_404_NotFound );
        return;
    }

    switch ( format ) {
    case JSON:
    {
        JSONPrinter jp( aggregatorPair );
        jp.dispatch( PCM::getInstance()->getSystemTopology() );
        resp.createResponse( ApplicationJSON, jp.str(), RC_200_OK );
        break;
    }
    case Prometheus_0_0_4:
    {
        PrometheusPrinter pp( aggregatorPair );
        pp.dispatch( PCM::getInstance()->getSystemTopology() );
        resp.createResponse( TextPlainProm_0_0_4, pp.str(), RC_200_OK );
        break;
    }
    default:
        std::string body( "406 Not Acceptable. Server can only serve \"" );
        body += req.url().path_ + "\" as application/json, text/plain (prometheus format).";
        resp.createResponse( TextPlain, body, RC_406_NotAcceptable );
    }
}

int startHTTPServer( unsigned short port ) {
    HTTPServer server( "", port );
    // HEAD is GET without body, we will remove the body in execute()
    server.registerCallback( HTTPRequestMethod::GET,  my_get_callback );
    server.registerCallback( HTTPRequestMethod::HEAD, my_get_callback );
    server.run();
    return 0;
}

#if defined (USE_SSL)
int startHTTPSServer( unsigned short port, std::string const & cFile, std::string const & pkFile) {
    HTTPSServer server( "", port );
    server.setPrivateKeyFile ( pkFile );
    server.setCertificateFile( cFile );
    server.initialiseSSL();
    // HEAD is GET without body, we will remove the body in execute()
    server.registerCallback( HTTPRequestMethod::GET,  my_get_callback );
    server.registerCallback( HTTPRequestMethod::HEAD, my_get_callback );
    server.run();
    return 0;
}
#endif

void printHelpText( std::string const & programName ) {
    std::cerr << "Usage: " << programName << " [OPTION]\n\n";
    std::cerr << "Valid Options:\n";
    std::cerr << "    -d                   : Run in the background\n";
#if defined (USE_SSL)
    std::cerr << "    -s                   : Use https protocol (default port 443)\n";
#endif
    std::cerr << "    -p portnumber        : Run on port <portnumber> (default port is 80)\n";
    std::cerr << "    -r|--reset           : Reset programming of the performance counters.\n";
    std::cerr << "    -D|--debug level     : level = 0: no debug info, > 0 increase verbosity.\n";
    std::cerr << "    -R|--real-time       : If possible the daemon will run with real time\n";
    std::cerr << "                           priority, could be useful under heavy load to \n";
    std::cerr << "                           stabilize the async counter fetching.\n";
#if defined (USE_SSL)
    std::cerr << "    -C|--certificateFile : \n";
    std::cerr << "    -P|--privateKeyFile  : \n";
#endif
    std::cerr << "    -h|--help            : This information\n";
}

/* Main */
int main( int argc, char* argv[] ) {
    // Argument handling
    bool daemonMode = false;
#if defined (USE_SSL)
    bool useSSL = false;
#endif
    bool forcedProgramming = false;
    bool useRealtimePriority = false;
    unsigned short port = 0;
    unsigned short debug_level = 0;
    std::string certificateFile;
    std::string privateKeyFile;

    if ( argc > 1 ) {
        for ( int i=1; i < argc; ++i ) {
            if ( 0 == strncmp( argv[i], "-d", 2 ) )
                daemonMode = true;
            else if ( 0 == strncmp( argv[i], "-p", 2 ) )
            {
                if ( (++i) < argc ) {
                    std::stringstream ss( argv[i] );
                    try {
                        ss >> port;
                    } catch( std::exception& e ) {
                        std::cerr << "main: port number is not an unsigned short!\n";
                        ::exit( 2 );
                    }
                } else {
                    throw std::runtime_error( "main: Error no port argument given" );
                }
            }
#if defined (USE_SSL)
            else if ( 0 == strncmp( argv[i], "-s" , 2 ) )
            {
                useSSL = true;
            }
#endif
            else if ( 0 == strncmp( argv[i], "-r", 2 ) || 0 == strncmp( argv[i], "--reset", 7 ) )
            {
                forcedProgramming = true;
            }
            else if ( 0 == strncmp( argv[i], "-D", 2 ) || 0 == strncmp( argv[i], "--debug", 7 ) )
            {
                if ( (++i) < argc ) {
                    std::stringstream ss( argv[i] );
                    try {
                        ss >> debug_level;
                    } catch( std::exception& e ) {
                        std::cerr << "main: debug level is not an unsigned short!\n";
                        ::exit( 2 );
                    }
                } else {
                    throw std::runtime_error( "main: Error no debug level argument given" );
                }
            }
            else if ( 0 == strncmp( argv[i], "-R", 2 ) || 0 == strncmp( argv[i], "--real-time", 11 ) )
            {
                useRealtimePriority = true;
            }
            else if ( 0 == strncmp( argv[i], "-h", 2 ) || 0 == strncmp( argv[i], "--help", 6 ) )
            {
                printHelpText( argv[0] );
                exit(0);
            }
#if defined (USE_SSL)
            else if ( 0 == strncmp( "-C", argv[i], 2 ) || 0 == strncmp( "--certificateFile", argv[i], 17 ) ) {
                if ( (++i) < argc ) {
                    std::ifstream fp( argv[i] );
                    if ( ! fp.is_open() ) {
                        std::cerr << "Cannot open certificate file \"" << argv[i] << "\".\n";
                        printHelpText( argv[0] );
                        exit( 3 );
                    }
                    certificateFile = argv[i];
                } else {
                    std::cerr << "Missing certificate file argument.\n";
                    printHelpText( argv[0] );
                    exit( 3 );
                }
            }
            else if ( 0 == strncmp( "-P", argv[i], 2 ) || 0 == strncmp( "--privateKeyFile", argv[i], 16 ) ) {
                if ( (++i) < argc ) {
                    std::ifstream fp( argv[i] );
                    if ( ! fp.is_open() ) {
                        std::cerr << "Cannot open private key file \"" << argv[i] << "\".\n";
                        printHelpText( argv[0] );
                        exit( 4 );
                    }
                    privateKeyFile = argv[i];
                } else {
                    std::cerr << "Missing private key file argument.\n";
                    printHelpText( argv[0] );
                    exit( 4 );
                }
            }
#endif
            else
                throw std::runtime_error( "Unknown argument" );
        }
    }

    debug::dyn_debug_level( debug_level );

#if defined (USE_SSL)
    if ( useSSL ) {
        if ( certificateFile.empty() || privateKeyFile.empty() ) {
            std::cerr << "Error: wanting to use SSL but missing certificate and or private key file(s).\n";
            printHelpText( argv[0] );
            exit( 5 );
        }
    }
#endif

    if ( useRealtimePriority ) {
        int priority = sched_get_priority_min( SCHED_RR );
        if ( priority == -1 ) {
            std::cerr << "Could not get SCHED_RR min priority: " << strerror( errno ) << "\n";
            exit( 6 );
        } else {
            struct sched_param sp = { .sched_priority = priority };
            if ( sched_setscheduler(0, SCHED_RR, &sp ) == -1 ) {
                int errnosave = errno;
                std::cerr << "Could not set scheduler to realtime! Errno: " << errnosave << "\n";
                std::cerr << "Error message: \"" << strerror( errnosave ) << "\"\n";
                exit( 6 );
            } else {
                std::cerr << "Scheduler changed to SCHED_RR and priority to " << priority << "\n";
            }
        }
    }

    pid_t pid;
    if ( daemonMode )
        pid = fork();
    else
        pid = 0;

    if ( pid == 0 ) {
        /* child */
        // Default programming is to use normal core counters and memory bandwidth counters
        // and if pmem is available to also show this instead of partial writes
        // A HTTP interface to change the programming is planned
        PCM::ErrorCode status;
        PCM * pcmInstance = PCM::getInstance();
        do {
            status = pcmInstance->program();
            switch ( status ) {
                case PCM::PMUBusy:
                {
                    if ( forcedProgramming == false ) {
                        std::cout << "Warning: PMU appears to be busy, do you want to reset it? (y/n)\n";
                        char answer;
                        std::cin >> answer;
                        if ( answer == 'y' || answer == 'Y' )
                            pcmInstance->resetPMU();
                        else
                            exit(0);
                    } else {
                        pcmInstance->resetPMU();
                    }
                    break;
                }
                case PCM::Success:
                    break;
                case PCM::MSRAccessDenied:
                case PCM::UnknownError:
                default:
                    exit(1);
            }
        } while( status != PCM::Success );

        if ( pcmInstance->PMMTrafficMetricsAvailable() ) {
            DBG( 1, "Programmed PMEM R/W BW instead of Partial Writes" );
        } else {
            DBG( 1, "Programmed Partial Writes instead of PMEM R/W BW" );
        }

#if defined (USE_SSL)
        if ( useSSL ) {
            if ( port == 0 )
                port = 443;
            std::cerr << "Starting SSL enabled server on https://localhost:" << port << "/\n";
            startHTTPSServer( port, certificateFile, privateKeyFile );
        } else
#endif
        {
            if ( port == 0 )
                port = 80;
            std::cerr << "Starting plain HTTP server on http://localhost:" << port << "/\n";
            startHTTPServer( port );
        }
    } else if ( pid > 0 ) {
        /* Parent, just leave */
        DBG( 2, "Child pid: ", pid );
        return 0;
    } else {
        /* Error */
        DBG( 2, "Error forking. " );
        return 200;
    }
}
<|MERGE_RESOLUTION|>--- conflicted
+++ resolved
@@ -1716,22 +1716,13 @@
     MimeType_spare = 255
 };
 
-<<<<<<< HEAD
-std::unordered_map<enum MimeType, std::string> mimeTypeMap = {
+std::unordered_map<enum MimeType, std::string, std::hash<int>> mimeTypeMap = {
     { CatchAll,            "*/*" },
     { TextHTML,            "text/html" },
     { TextPlain,           "text/plain" },
     { TextPlainProm_0_0_4, "text/plain; version=0.0.4" },
     { ImageXIcon,          "image/x-icon" },
     { ApplicationJSON,     "application/json" }
-=======
-std::unordered_map<enum MimeType, std::string, std::hash<int>> mimeTypeMap = {
-    { CatchAll,        "*/*" },
-    { TextHTML,        "text/html" },
-    { TextPlain,       "text/plain" },
-    { ImageXIcon,      "image/x-icon" },
-    { ApplicationJSON, "application/json" }
->>>>>>> 5e20c4f9
 };
 
 class HTTPHeader {
