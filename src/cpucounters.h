--- conflicted
+++ resolved
@@ -1365,16 +1365,10 @@
         TGL_1 = 141,
         ADL = 151,
         ADL_1 = 154,
-<<<<<<< HEAD
-        RPL = 183,
-        RPL_1 = 186,
-        RPL_2 = 191,
-=======
         RPL = 0xb7,
         RPL_1 = 0xba,
         RPL_2 = 0xbf,
         RPL_3 = 0xbe,
->>>>>>> 755aec84
         BDX = 79,
         KNL = 87,
         SKL = 94,
