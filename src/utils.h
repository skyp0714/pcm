// SPDX-License-Identifier: BSD-3-Clause
// Copyright (c) 2009-2022, Intel Corporation
// written by Roman Dementiev


/*!     \file utils.h
        \brief Some common utility routines
  */

#pragma once

#include <cstdio>
#include <cstring>
#include <fstream>
#include <time.h>
#include "types.h"
#include <vector>
#include <list>
#include <chrono>
#include <math.h>
#include <assert.h>

#if defined(__FreeBSD__) || (defined(__DragonFly__) && __DragonFly_version >= 400707)
#include <pthread_np.h>
#include <sys/_cpuset.h>
#include <sys/cpuset.h>
#endif

#ifndef _MSC_VER
#include <unistd.h>
#include <csignal>
#include <ctime>
#include <cmath>
#else
#include <intrin.h>
#endif
#include <map>
#include <unordered_map>

<<<<<<< HEAD
#ifdef __linux__
#include <unistd.h>
#endif

=======
>>>>>>> 140c0fee
namespace pcm {
    std::string safe_getenv(const char* env);
}

#ifdef _MSC_VER
#define PCM_SET_DLL_DIR SetDllDirectory(_T(""));
#else
#define PCM_SET_DLL_DIR
#endif

#define PCM_MAIN_NOTHROW \
int mainThrows(int argc, char * argv[]); \
int main(int argc, char * argv[]) \
{ \
    PCM_SET_DLL_DIR \
    if (pcm::safe_getenv("PCM_NO_MAIN_EXCEPTION_HANDLER") == std::string("1")) return mainThrows(argc, argv); \
    try { \
        return mainThrows(argc, argv); \
    } catch(const std::runtime_error & e) \
    { \
        std::cerr << "PCM ERROR. Exception " << e.what() << "\n"; \
    } catch(const std::exception & e) \
    { \
        std::cerr << "PCM ERROR. Exception " << e.what() << "\n"; \
    } catch (...) \
    { \
        std::cerr << "PCM ERROR. Exception detected (no further details available).\n"; \
    } \
    return -1; \
}

namespace pcm {

#ifdef _MSC_VER
    using tstring = std::basic_string<TCHAR>;
#ifdef UNICODE
    static auto& tcerr = std::wcerr;
#else
    static auto& tcerr = std::cerr;
#endif
#endif // _MSC_VER

typedef void (* print_usage_func)(const std::string & progname);
std::list<int> extract_integer_list(const char *optarg);
double parse_delay(const char * arg, const std::string & progname, print_usage_func print_usage_func);
bool extract_argument_value(const char * arg, std::initializer_list<const char*> arg_names, std::string & value);
bool check_argument_equals(const char * arg, std::initializer_list<const char*> arg_names);
bool check_for_injections(const std::string & str);

void exit_cleanup(void);
void set_signal_handlers(void);
void set_real_time_priority(const bool & silent);
void restore_signal_handlers(void);
#ifndef _MSC_VER
void sigINT_handler(int signum);
void sigHUP_handler(int signum);
void sigUSR_handler(int signum);
void sigSTOP_handler(int signum);
void sigCONT_handler(int signum);
#endif

void set_post_cleanup_callback(void(*cb)(void));

inline void MySleep(int delay)
{
#ifdef _MSC_VER
    if (delay) Sleep(delay * 1000);
#else
    ::sleep(delay);
#endif
}

inline void MySleepMs(int delay_ms)
{
#ifdef _MSC_VER
    if (delay_ms) Sleep((DWORD)delay_ms);
#else
    struct timespec sleep_intrval;
    double complete_seconds;
    sleep_intrval.tv_nsec = static_cast<long>(1000000000.0 * (::modf(delay_ms / 1000.0, &complete_seconds)));
    sleep_intrval.tv_sec = static_cast<time_t>(complete_seconds);
    ::nanosleep(&sleep_intrval, NULL);
#endif
}

void MySystem(char * sysCmd, char ** argc);

#ifdef _MSC_VER
#pragma warning (disable : 4068 ) // disable unknown pragma warning
#endif

#ifdef __GCC__
#pragma GCC diagnostic push
#pragma GCC diagnostic ignored "-Woverloaded-virtual"
#elif defined __clang__
#pragma clang diagnostic push
#pragma clang diagnostic ignored "-Woverloaded-virtual"
#endif
struct null_stream : public std::streambuf
{
    int_type overflow(int_type) override { return {}; }
};
#ifdef __GCC__
#pragma GCC diagnostic pop
#elif defined __clang__
#pragma clang diagnostic pop
#endif

constexpr const char* ASCII_BLACK = "\033[0;30m";
constexpr const char* ASCII_RED = "\033[0;31m";
constexpr const char* ASCII_GREEN = "\033[0;32m";
constexpr const char* ASCII_YELLOW = "\033[0;33m";
constexpr const char* ASCII_BLUE = "\033[0;34m";
constexpr const char* ASCII_MAGENTA = "\033[0;35m";
constexpr const char* ASCII_CYAN = "\033[0;36m";
constexpr const char* ASCII_WHITE = "\033[0;37m";
constexpr const char* ASCII_BRIGHT_BLACK = "\033[1;30m";
constexpr const char* ASCII_BRIGHT_RED = "\033[1;31m";
constexpr const char* ASCII_BRIGHT_GREEN = "\033[1;32m";
constexpr const char* ASCII_BRIGHT_YELLOW = "\033[1;33m";
constexpr const char* ASCII_BRIGHT_BLUE = "\033[1;34m";
constexpr const char* ASCII_BRIGHT_MAGENTA = "\033[1;35m";
constexpr const char* ASCII_BRIGHT_CYAN = "\033[1;36m";
constexpr const char* ASCII_BRIGHT_WHITE = "\033[1;37m";
constexpr const char* ASCII_RESET_COLOR = "\033[0m";

void setColorEnabled(bool value = true);
const char * setColor(const char * colorStr);
const char * setNextColor();
const char * resetColor();

template <class IntType>
inline std::string unit_format(IntType n)
{
    char buffer[1024];
    if (n <= 9999ULL)
    {
        snprintf(buffer, 1024, "%4d  ", int32(n));
        return std::string{buffer};
    }
    if (n <= 9999999ULL)
    {
        snprintf(buffer, 1024, "%4d K", int32(n / 1000ULL));
        return std::string{buffer};
    }
    if (n <= 9999999999ULL)
    {
        snprintf(buffer, 1024, "%4d M", int32(n / 1000000ULL));
        return std::string{buffer};
    }
    if (n <= 9999999999999ULL)
    {
        snprintf(buffer, 1024, "%4d G", int32(n / 1000000000ULL));
        return std::string{buffer};
    }

    snprintf(buffer, 1024, "%4d T", int32(n / (1000000000ULL * 1000ULL)));
    return std::string{buffer};
}

void print_cpu_details();

#define PCM_UNUSED(x) (void)(x)

#define PCM_COMPILE_ASSERT(condition) \
    typedef char pcm_compile_assert_failed[(condition) ? 1 : -1]; \
    pcm_compile_assert_failed pcm_compile_assert_failed_; \
    PCM_UNUSED(pcm_compile_assert_failed_);

#ifdef _MSC_VER
class ThreadGroupTempAffinity
{
    GROUP_AFFINITY PreviousGroupAffinity;
    bool restore;

    ThreadGroupTempAffinity();                                              // forbidden
    ThreadGroupTempAffinity(const ThreadGroupTempAffinity &);               // forbidden
    ThreadGroupTempAffinity & operator = (const ThreadGroupTempAffinity &); // forbidden

public:
    ThreadGroupTempAffinity(uint32 core_id, bool checkStatus = true, const bool restore_ = false);
    ~ThreadGroupTempAffinity();
};
#endif

class checked_uint64 // uint64 with checking for overflows when computing differences
{
    uint64 data;
    uint64 overflows;
public:
    checked_uint64() : data(0), overflows(0) {}
    checked_uint64(const uint64 d, const uint64 o) : data(d), overflows(o) {}
    const checked_uint64& operator += (const checked_uint64& o)
    {
        data += o.data;
        overflows += o.overflows;
        return *this;
    }

    uint64 operator - (const checked_uint64& o) const
    {
        // computing data - o.data
        constexpr uint64 counter_width = 48;
        return data + overflows * (1ULL << counter_width) - o.data;
    }

    uint64 getRawData_NoOverflowProtection() const { return data; }
};

// a secure (but partial) alternative for sscanf
// see example usage in pcm-core.cpp
typedef std::istringstream pcm_sscanf;

class s_expect : public std::string
{
public:
    explicit s_expect(const char * s) : std::string(s) {}
    explicit s_expect(const std::string & s) : std::string(s) {}
    friend std::istream & operator >> (std::istream & istr, s_expect && s);
    friend std::istream & operator >> (std::istream && istr, s_expect && s);
private:

    void match(std::istream & istr) const
    {
        istr >> std::noskipws;
        const auto len = length();
        char * buffer = new char[len + 2];
        buffer[0] = 0;
        istr.get(buffer, len+1);
        if (*this != std::string(buffer))
        {
            istr.setstate(std::ios_base::failbit);
        }
        delete [] buffer;
    }
};

inline std::istream & operator >> (std::istream & istr, s_expect && s)
{
    s.match(istr);
    return istr;
}

inline std::istream & operator >> (std::istream && istr, s_expect && s)
{
    s.match(istr);
    return istr;
}

inline std::pair<tm, uint64> pcm_localtime() // returns <tm, milliseconds>
{
    const auto durationSinceEpoch = std::chrono::system_clock::now().time_since_epoch();
    const auto durationSinceEpochInSeconds = std::chrono::duration_cast<std::chrono::seconds>(durationSinceEpoch);
    time_t now = durationSinceEpochInSeconds.count();
    tm result;
#ifdef _MSC_VER
    localtime_s(&result, &now);
#else
    localtime_r(&now, &result);
#endif
    return std::make_pair(result, std::chrono::duration_cast<std::chrono::milliseconds>(durationSinceEpoch- durationSinceEpochInSeconds).count());
}

enum CsvOutputType
{
    Header1,
    Header2,
    Data,
    Header21, // merged headers 2 and 1
    Json
};

template <class H1, class H2, class D>
inline void choose(const CsvOutputType outputType, H1 h1Func, H2 h2Func, D dataFunc)
{
    switch (outputType)
    {
    case Header1:
    case Header21:
        h1Func();
        break;
    case Header2:
        h2Func();
        break;
    case Data:
    case Json:
        dataFunc();
        break;
    default:
        std::cerr << "PCM internal error: wrong CSvOutputType\n";
    }
}

inline void printDateForCSV(const CsvOutputType outputType, std::string separator = std::string(","))
{
    choose(outputType,
        [&separator]() {
            std::cout << separator << separator; // Time
        },
        [&separator]() {
            std::cout << "Date" << separator << "Time" << separator;
        },
        [&separator]() {
            std::pair<tm, uint64> tt{ pcm_localtime() };
            std::cout.precision(3);
            char old_fill = std::cout.fill('0');
            std::cout <<
                std::setw(4) <<  1900 + tt.first.tm_year << '-' <<
                std::setw(2) << 1 + tt.first.tm_mon << '-' <<
                std::setw(2) << tt.first.tm_mday << separator <<
                std::setw(2) << tt.first.tm_hour << ':' <<
                std::setw(2) << tt.first.tm_min << ':' <<
                std::setw(2) << tt.first.tm_sec << '.' <<
                std::setw(3) << tt.second << separator; // milliseconds
            std::cout.fill(old_fill);
            std::cout.setf(std::ios::fixed);
            std::cout.precision(2);
        });
}

inline void printDateForJson(const std::string& separator, const std::string &jsonSeparator)
{
    std::pair<tm, uint64> tt{ pcm_localtime() };
    std::cout.precision(3);
    char old_fill = std::cout.fill('0');
    std::cout <<
        "Date" << jsonSeparator << "\"" <<
        std::setw(4) <<  1900 + tt.first.tm_year << '-' <<
        std::setw(2) << 1 + tt.first.tm_mon << '-' <<
        std::setw(2) << tt.first.tm_mday << "\"" << separator <<
        "Time" << jsonSeparator << "\"" <<
        std::setw(2) << tt.first.tm_hour << ':' <<
        std::setw(2) << tt.first.tm_min << ':' <<
        std::setw(2) << tt.first.tm_sec << '.' <<
        std::setw(3) << tt.second << "\"" << separator; // milliseconds
    std::cout.fill(old_fill);
    std::cout.setf(std::ios::fixed);
    std::cout.precision(2);
}

std::vector<std::string> split(const std::string & str, const char delim);

class PCM;
bool CheckAndForceRTMAbortMode(const char * argv, PCM * m);

void print_help_force_rtm_abort_mode(const int alignment, const char * separator = "=>");

template <class F>
void parseParam(int argc, char* argv[], const char* param, F f)
{
    if (argc > 1) do
    {
        argv++;
        argc--;
        if ((std::string("-") + param == *argv) || (std::string("/") + param == *argv))
        {
            argv++;
            argc--;
            if (argc == 0)
            {
                std::cerr << "ERROR: no parameter provided for option " << param << "\n";
                exit(EXIT_FAILURE);
            }
            f(*argv);
            continue;
        }
    } while (argc > 1); // end of command line parsing loop
}

class MainLoop
{
    unsigned numberOfIterations = 0;
public:
    MainLoop() {}
    bool parseArg(const char * arg)
    {
        std::string arg_value;
        if (extract_argument_value(arg, {"-i", "/i"}, arg_value))
        {
            numberOfIterations = (unsigned int)atoi(arg_value.c_str());
            return true;
        }
        
        return false;
    }
    unsigned getNumberOfIterations() const
    {
        return numberOfIterations;
    }
    template <class Body>
    void operator ()(const Body & body)
    {
        unsigned int i = 1;
        // std::cerr << "DEBUG: numberOfIterations: " << numberOfIterations << "\n";
        while ((i <= numberOfIterations) || (numberOfIterations == 0))
        {
            if (body() == false)
            {
                break;
            }
            ++i;
        }
    }
};

#ifdef __linux__
FILE * tryOpen(const char * path, const char * mode);
std::string readSysFS(const char * path, bool silent);
bool writeSysFS(const char * path, const std::string & value, bool silent);
#endif

int calibratedSleep(const double delay, const char* sysCmd, const MainLoop& mainLoop, PCM* m);

struct StackedBarItem {
    double fraction{0.0};
    std::string label{""}; // not used currently
    char fill{'0'};
    StackedBarItem() {}
    StackedBarItem(double fraction_,
        const std::string & label_,
        char fill_) : fraction(fraction_), label(label_), fill(fill_) {}
};

void drawStackedBar(const std::string & label, std::vector<StackedBarItem> & h, const int width = 80);

// emulates scanf %i for hex 0x prefix otherwise assumes dec (no oct support)
bool match(const std::string& subtoken, const std::string& sname, uint64* result);

uint64 read_number(const char* str);

inline void clear_screen() {
#ifdef _MSC_VER
    system("cls");
#else
    std::cout << "\033[2J\033[0;0H";
#endif
}

#ifdef _MSC_VER

#define PCM_MSR_DRV_NAME TEXT("\\\\.\\RDMSR")

inline HANDLE openMSRDriver()
{
    return CreateFile(PCM_MSR_DRV_NAME, GENERIC_READ | GENERIC_WRITE, 0, NULL, OPEN_EXISTING, 0, NULL);
}
#endif

#define PCM_ENFORCE_FLUSH_OPTION else if (check_argument_equals(*argv, { "-f", "/f" })) { enforceFlush = true; continue; }
void print_enforce_flush_option_help();

// called before everything else to read '-s' arg and
// silence all following err output
void check_and_set_silent(int argc, char * argv[], null_stream &nullStream2);

void print_pid_collection_message(int pid);

bool print_version(int argc, char * argv[]);

inline bool isPIDOption(char * argv [])
{
    return check_argument_equals(*argv, {"-pid", "/pid"});
}

inline void parsePID(int argc, char* argv[], int& pid)
{
    parseParam(argc, argv, "pid", [&pid](const char* p) { if (p) pid = atoi(p); });
}

struct counter {
    std::string h_event_name = "";
    std::string v_event_name = "";
    uint64_t ccr = 0;
    int idx = 0; /* Some counters need to be placed in specific index */
    int multiplier = 0;
    int divider = 0;
    uint32_t h_id = 0;
    uint32_t v_id = 0;
};

struct data{
    uint32_t width;
    uint64_t value;
};

typedef enum{
    EVT_LINE_START,
    EVT_LINE_FIELD,
    EVT_LINE_COMPLETE
}evt_cb_type;

std::string dos2unix(std::string in);
bool isRegisterEvent(const std::string & pmu);
std::string a_title (const std::string &init, const std::string &name);
std::string a_data (std::string init, struct data d);
std::string a_header_footer(std::string init, std::string name);
std::string build_line(std::string init, std::string name, bool last_char, char this_char);
std::string build_csv_row(const std::vector<std::string>& chunks, const std::string& delimiter);
std::vector<struct data> prepare_data(const std::vector<uint64_t> &values, const std::vector<std::string> &headers);
void display(const std::vector<std::string> &buff, std::ostream& stream);

void print_nameMap(std::map<std::string,std::pair<uint32_t,std::map<std::string,uint32_t>>>& nameMap);
int load_events(const std::string &fn, std::map<std::string, uint32_t> &ofm,
                int (*p_fn_evtcb)(evt_cb_type, void *, counter &, std::map<std::string, uint32_t> &, std::string, uint64),
                void *evtcb_ctx, std::map<std::string,std::pair<uint32_t,std::map<std::string,uint32_t>>> &nameMap);
int load_events(const std::string &fn, std::map<std::string, uint32_t> &ofm,
                int (*pfn_evtcb)(evt_cb_type, void *, counter &, std::map<std::string, uint32_t> &, std::string, uint64),
                void *evtcb_ctx);

bool get_cpu_bus(uint32 msmDomain, uint32 msmBus, uint32 msmDev, uint32 msmFunc, uint32 &cpuBusValid, std::vector<uint32> &cpuBusNo, int &cpuPackageId);

#ifdef __linux__
FILE * tryOpen(const char * path, const char * mode);
std::string readSysFS(const char * path, bool silent = false);
bool writeSysFS(const char * path, const std::string & value, bool silent = false);
int readMaxFromSysFS(const char * path);
bool readMapFromSysFS(const char * path, std::unordered_map<std::string, uint32> &result, bool silent = false);
#endif

inline uint64 insertBits(uint64 input, const uint64 value, const int64_t position, const uint64 width)
{
    const uint64 mask = (width == 64) ? (~0ULL) : ((1ULL << width) - 1ULL); // 1 -> 1b, 2 -> 11b, 3 -> 111b
    input &= ~(mask << position); // clear
    input |= (value & mask) << position;
    return input;
}

inline uint64 roundDownTo4K(uint64 number) {
    return number & ~0xFFFULL; // Mask the lower 12 bits to round down to 4K
}

inline uint64 roundUpTo4K(uint64 number) {
    if (number % 4096ULL == 0ULL) {
        // Already a multiple of 4K
        return number;
    } else {
        // Round up to the next multiple of 4K
        return ((number / 4096ULL) + 1ULL) * 4096ULL;
    }
}

std::pair<int64,int64> parseBitsParameter(const char * param);
template <class T, class R>
inline bool readOldValueHelper(const std::pair<int64,int64> & bits, T & value, const bool & write, R readValue)
{
    if (bits.first >= 0 && write)
    {
        // to write bits need to read the old value first
        T old_value = 0;
        if (!readValue(old_value))
        {
            return false;
        }
        value = insertBits(old_value, value, bits.first, bits.second - bits.first + 1);
    }
    return true;
}

template <class T>
inline void extractBitsPrintHelper(const std::pair<int64,int64> & bits, T & value, const bool & dec)
{
    std::cout << " Read ";
    if (bits.first >= 0)
    {
        std::cout << "bits "<< std::dec << bits.first << ":" << bits.second << " ";
        if (!dec) std::cout << std::hex << std::showbase;
        value = extract_bits(value, bits.first, bits.second);
    }
    std::cout << "value " << value;
}

#ifdef _MSC_VER
void restrictDriverAccessNative(LPCTSTR path);
#endif

#ifdef __linux__
std::vector<std::string> findPathsFromPattern(const char* pattern);
#endif

class TemporalThreadAffinity  // speedup trick for Linux, FreeBSD, DragonFlyBSD, Windows
{
    TemporalThreadAffinity(); // forbidden
#if defined(__FreeBSD__) || (defined(__DragonFly__) && __DragonFly_version >= 400707)
    cpu_set_t old_affinity;
    bool restore;

public:
    TemporalThreadAffinity(uint32 core_id, bool checkStatus = true, const bool restore_ = true)
        : restore(restore_)
    {
        assert(core_id < 1024);
        auto res = pthread_getaffinity_np(pthread_self(), sizeof(cpu_set_t), &old_affinity);
        if (res != 0)
        {
            std::cerr << "ERROR: pthread_getaffinity_np for core " << core_id << " failed with code " << res << "\n";
            throw std::exception();
        }
        cpu_set_t new_affinity;
        CPU_ZERO(&new_affinity);
        CPU_SET(core_id, &new_affinity);
        // CPU_CMP() returns true if old_affinity is NOT equal to new_affinity
        if (!(CPU_CMP(&old_affinity, &new_affinity)))
        {
            restore = false;
            return; // the same affinity => return
        }
        res = pthread_setaffinity_np(pthread_self(), sizeof(cpu_set_t), &new_affinity);
        if (res != 0 && checkStatus)
        {
            std::cerr << "ERROR: pthread_setaffinity_np for core " << core_id << " failed with code " << res << "\n";
            throw std::exception();
        }
    }
    ~TemporalThreadAffinity()
    {
        if (restore) pthread_setaffinity_np(pthread_self(), sizeof(cpu_set_t), &old_affinity);
    }
    bool supported() const { return true; }

#elif defined(__linux__)
    cpu_set_t* old_affinity;
    static constexpr auto maxCPUs = 8192;
    const size_t set_size;
    bool restore;

public:
    TemporalThreadAffinity(const uint32 core_id, bool checkStatus = true, const bool restore_ = true)
        : set_size(CPU_ALLOC_SIZE(maxCPUs)), restore(restore_)
    {
        assert(core_id < maxCPUs);
        old_affinity = CPU_ALLOC(maxCPUs);
        assert(old_affinity);
        auto res = pthread_getaffinity_np(pthread_self(), set_size, old_affinity);
        if (res != 0)
        {
            std::cerr << "ERROR: pthread_getaffinity_np for core " << core_id << " failed with code " << res << "\n";
            throw std::exception();
        }
        cpu_set_t* new_affinity = CPU_ALLOC(maxCPUs);
        assert(new_affinity);
        CPU_ZERO_S(set_size, new_affinity);
        CPU_SET_S(core_id, set_size, new_affinity);
        if (CPU_EQUAL_S(set_size, old_affinity, new_affinity))
        {
            CPU_FREE(new_affinity);
            restore = false;
            return;
        }
        res = pthread_setaffinity_np(pthread_self(), set_size, new_affinity);
        CPU_FREE(new_affinity);
        if (res != 0 && checkStatus)
        {
            std::cerr << "ERROR: pthread_setaffinity_np for core " << core_id << " failed with code " << res << "\n";
            throw std::exception();
        }
    }
    ~TemporalThreadAffinity()
    {
        if (restore) pthread_setaffinity_np(pthread_self(), set_size, old_affinity);
        CPU_FREE(old_affinity);
    }
    bool supported() const { return true; }
#elif defined(_MSC_VER)
    ThreadGroupTempAffinity affinity;
public:
    TemporalThreadAffinity(uint32 core, bool checkStatus = true, const bool restore = true)
        : affinity(core, checkStatus, restore)
    {
    }
    bool supported() const { return true; }
#else // not implemented for os x
public:
    TemporalThreadAffinity(uint32) { }
    TemporalThreadAffinity(uint32, bool) {}
    bool supported() const { return false; }
#endif
};


} // namespace pcm<|MERGE_RESOLUTION|>--- conflicted
+++ resolved
@@ -37,13 +37,9 @@
 #include <map>
 #include <unordered_map>
 
-<<<<<<< HEAD
 #ifdef __linux__
 #include <unistd.h>
 #endif
-
-=======
->>>>>>> 140c0fee
 namespace pcm {
     std::string safe_getenv(const char* env);
 }
