/*
Copyright (c) 2009-2018, Intel Corporation
All rights reserved.

Redistribution and use in source and binary forms, with or without modification, are permitted provided that the following conditions are met:

    * Redistributions of source code must retain the above copyright notice, this list of conditions and the following disclaimer.
    * Redistributions in binary form must reproduce the above copyright notice, this list of conditions and the following disclaimer in the documentation and/or other materials provided with the dis
tribution.
    * Neither the name of Intel Corporation nor the names of its contributors may be used to endorse or promote products derived from this software without specific prior written permission.

THIS SOFTWARE IS PROVIDED BY THE COPYRIGHT HOLDERS AND CONTRIBUTORS "AS IS" AND ANY EXPRESS OR IMPLIED WARRANTIES, INCLUDING, BUT NOT LIMITED TO, THE IMPLIED WARRANTIES OF MERCHANTABILITY AND FITNES
S FOR A PARTICULAR PURPOSE ARE DISCLAIMED. IN NO EVENT SHALL THE COPYRIGHT OWNER OR CONTRIBUTORS BE LIABLE FOR ANY DIRECT, INDIRECT, INCIDENTAL, SPECIAL, EXEMPLARY, OR CONSEQUENTIAL DAMAGES (INCLUDI
NG, BUT NOT LIMITED TO, PROCUREMENT OF SUBSTITUTE GOODS OR SERVICES; LOSS OF USE, DATA, OR PROFITS; OR BUSINESS INTERRUPTION) HOWEVER CAUSED AND ON ANY THEORY OF LIABILITY, WHETHER IN CONTRACT, STRI
CT LIABILITY, OR TORT (INCLUDING NEGLIGENCE OR OTHERWISE) ARISING IN ANY WAY OUT OF THE USE OF THIS SOFTWARE, EVEN IF ADVISED OF THE POSSIBILITY OF SUCH DAMAGE.
*/
// written by Andrey Semin

#include <iostream>
#include <cassert>
#include <climits>
#ifdef _MSC_VER
#include <process.h>
#include <comdef.h>
#else
#include <sys/wait.h> // for waitpid()
#include <unistd.h> // for ::sleep
#endif
#include "utils.h"
#include "cpucounters.h"

void (*post_cleanup_callback)(void) = NULL;

//! \brief handler of exit() call
void exit_cleanup(void)
{
    std::cout << std::flush;

    restore_signal_handlers();

    // this replaces same call in cleanup() from util.h
    PCM::getInstance()->cleanup(); // this replaces same call in cleanup() from util.h

//TODO: delete other shared objects.... if any.

    if(post_cleanup_callback != NULL)
    {
        post_cleanup_callback();
    }

// now terminate the program immediately
    _exit(EXIT_SUCCESS);
}

void print_cpu_details()
{
    const auto m = PCM::getInstance();
    std::cerr << "\nDetected " << m->getCPUBrandString() << " \"Intel(r) microarchitecture codename " <<
        m->getUArchCodename() << "\" stepping " << m->getCPUStepping();
    const auto ucode_level = m->getCPUMicrocodeLevel();
    if (ucode_level >= 0)
    {
        std::cerr << " microcode level 0x" << std::hex << ucode_level;
    }
    std::cerr << std::endl;
}

#ifdef _MSC_VER

ThreadGroupTempAffinity::ThreadGroupTempAffinity(uint32 core_id, bool checkStatus)
{
    GROUP_AFFINITY NewGroupAffinity;
    memset(&NewGroupAffinity, 0, sizeof(GROUP_AFFINITY));
    memset(&PreviousGroupAffinity, 0, sizeof(GROUP_AFFINITY));
    DWORD currentGroupSize = 0;

    while ((DWORD)core_id >= (currentGroupSize = GetActiveProcessorCount(NewGroupAffinity.Group)))
    {
        core_id -= (uint32)currentGroupSize;
        ++NewGroupAffinity.Group;
    }
    NewGroupAffinity.Mask = 1ULL << core_id;
    const auto res = SetThreadGroupAffinity(GetCurrentThread(), &NewGroupAffinity, &PreviousGroupAffinity);
    if (res == FALSE && checkStatus)
    {
        std::cerr << "ERROR: SetThreadGroupAffinity for core " << core_id << " failed with error " << GetLastError() << std::endl;
        throw std::exception();
    }
}
ThreadGroupTempAffinity::~ThreadGroupTempAffinity()
{
    SetThreadGroupAffinity(GetCurrentThread(), &PreviousGroupAffinity, NULL);
}

LONG unhandled_exception_handler(LPEXCEPTION_POINTERS p)
{
    std::cerr << "DEBUG: Unhandled Exception event" << std::endl;
    exit(EXIT_FAILURE);
}

/**
* \brief version of interrupt handled for Windows
*/
BOOL sigINT_handler(DWORD fdwCtrlType)
{
    // output for DEBUG only
    std::cerr << "DEBUG: caught signal to interrupt: ";
    switch (fdwCtrlType)
    {
    // Handle the CTRL-C signal.
    case CTRL_C_EVENT:
        std::cerr << "Ctrl-C event" << std::endl;
        break;

    // CTRL-CLOSE: confirm that the user wants to exit.
    case CTRL_CLOSE_EVENT:
        std::cerr << "Ctrl-Close event" << std::endl;
        break;

    // Pass other signals to the next handler.
    case CTRL_BREAK_EVENT:
        std::cerr << "Ctrl-Break event" << std::endl;
        break;

    case CTRL_LOGOFF_EVENT:
        std::cerr << "Ctrl-Logoff event" << std::endl;
        break;

    case CTRL_SHUTDOWN_EVENT:
        std::cerr << "Ctrl-Shutdown event" << std::endl;
        break;

    default:
        std::cerr << "Unknown event" << std::endl;
        break;
    }

    // TODO: dump summary, if needed

    // in case PCM is blocked just return and summary will be dumped in
    // calling function, if needed
    if (PCM::getInstance()->isBlocked()) {
        return FALSE;
    } else {
        exit_cleanup();
        return FALSE; // to prevent Warning
    }
}

/**
* \brief started in a separate thread and blocks waiting for child applicaiton to exit.
* After child app exits: -> print Child's termination status and terminates PCM
*/
void waitForChild(void * proc_id)
{
    intptr_t procHandle = (intptr_t)proc_id;
    int termstat;
    _cwait(&termstat, procHandle, _WAIT_CHILD);
    std::cerr << "Program exited with status " << termstat << std::endl;
    exit(EXIT_SUCCESS);
}
#else
/**
 * \brief handles signals that lead to termination of the program
 * such as SIGINT, SIGQUIT, SIGABRT, SIGSEGV, SIGTERM, SIGCHLD
 * this function specifically works when the client aplication launched
 * by pcm -- terminates
 */
void sigINT_handler(int signum)
{
    // output for DEBUG only
    std::cerr << "DEBUG: caught signal to interrupt (" << strsignal(signum) << ")." << std::endl;
    // TODO: dump summary, if needed

    // in case PCM is blocked just return and summary will be dumped in
    // calling function, if needed
    if (PCM::getInstance()->isBlocked())
        return;
    else
        exit_cleanup();
}

/**
 * \brief handles signals that lead to restart the application
 * such as SIGHUP.
 * for example to re-read environment variables controlling PCM execution
 */
void sigHUP_handler(int signum)
{
    // output for DEBUG only
    std::cerr << "DEBUG: caught signal to hangup. Reloading configuration and continue..." << std::endl;
    // TODO: restart; so far do nothing

    return; // continue program execution
}

/**
 * \brief handles signals that lead to update of configuration
 * such as SIGUSR1 and SIGUSR2.
 * for the future extensions
 */
void sigUSR_handler(int signum)
{
    std::cerr << "DEBUG: caught USR signal. Continue." << std::endl;
    // TODO: reload configurationa, reset accumulative counters;

    return;
}

/**
 * \brief handles signals that lead to update of configuration
 * such as SIGSTOP, SIGTSTP, SIGTTIN, SIGTTOU
 */
void sigSTOP_handler(int signum)
{
    PCM * m = PCM::getInstance();
    int runState = m->getRunState();
    std::string state = (runState == 1 ? "suspend" : "continue");
    std::cerr << "DEBUG: caught signal to " << state << " execution." << std::endl; // debug of signals only
    if (runState == 1) {
        // stop counters and sleep... almost forever;
        m->setRunState(0);
        sleep(INT_MAX);
    } else {
        // resume
        m->setRunState(1);
        alarm(1);
    }
    return;
}

/**
* \brief handles signals that lead to update of configuration
* such as SIGCONT
*/
void sigCONT_handler(int signum)
{
    std::cout << "DEBUG: caught signal to continue execution." << std::endl; // debug of signals only
    // TODO: clear counters, resume counting.
    return;
}
#endif // ifdef _MSC_VER

//! \brief install various handlers for system signals
void set_signal_handlers(void)
{
    if (atexit(exit_cleanup) != 0)
    {
        std::cerr << "ERROR: Failed to install exit handler." << std::endl;
        return;
    }

#ifdef _MSC_VER
    BOOL handlerStatus;
    // Increase the priority a bit to improve context switching delays on Windows
    SetThreadPriority(GetCurrentThread(), THREAD_PRIORITY_ABOVE_NORMAL);
// to fix Cygwin/BASH setting Ctrl+C handler need first to restore the default one
    handlerStatus = SetConsoleCtrlHandler(NULL, FALSE); // restores normal processing of CTRL+C input
    if (handlerStatus == 0) {
        std::wcerr << "Failed to set Ctrl+C hanlder. Error code: " << GetLastError() << " ";
        const TCHAR * errorStr = _com_error(GetLastError()).ErrorMessage();
        if (errorStr) std::wcerr << errorStr;
        std::wcerr << std::endl;
        _exit(EXIT_FAILURE);
    }
    handlerStatus = SetConsoleCtrlHandler((PHANDLER_ROUTINE)sigINT_handler, TRUE);
    if (handlerStatus == 0) {
        std::wcerr << "Failed to set Ctrl+C hanlder. Error code: " << GetLastError() << " ";
        const TCHAR * errorStr = _com_error(GetLastError()).ErrorMessage();
        if (errorStr) std::wcerr << errorStr;
        std::wcerr << std::endl;
        _exit(EXIT_FAILURE);
    }
    SetUnhandledExceptionFilter((LPTOP_LEVEL_EXCEPTION_FILTER)&unhandled_exception_handler);
    char *envPath;
    if (_dupenv_s(&envPath, NULL, "_"))
    {
        std::cerr << "\nPCM ERROR: _dupenv_s failed." << std::endl;
        _exit(EXIT_FAILURE);
    }
    free(envPath);
    if (envPath)
    {
        std::cerr << "\nPCM ERROR: Detected cygwin/mingw environment which does not allow to setup PMU clean-up handlers on Ctrl-C and other termination signals." << std::endl;
        std::cerr << "See https://www.mail-archive.com/cygwin@cygwin.com/msg74817.html" << std::endl;
        std::cerr << "As a workaround please run pcm directly from a native windows shell (e.g. cmd)." << std::endl;
        std::cerr << "Exiting...\n" << std::endl;
        _exit(EXIT_FAILURE);
    }
    std::cerr << "DEBUG: Setting Ctrl+C done." << std::endl;

#else
    struct sigaction saINT, saHUP, saUSR, saSTOP, saCONT;

    // install handlers that interrupt execution
    saINT.sa_handler = sigINT_handler;
    sigemptyset(&saINT.sa_mask);
    saINT.sa_flags = SA_RESTART;
    sigaction(SIGINT, &saINT, NULL);
    sigaction(SIGQUIT, &saINT, NULL);
    sigaction(SIGABRT, &saINT, NULL);
    sigaction(SIGTERM, &saINT, NULL);
    sigaction(SIGSEGV, &saINT, NULL);

    saINT.sa_flags = SA_RESTART | SA_NOCLDSTOP;
    sigaction(SIGCHLD, &saINT, NULL); // get there is our child exits. do nothing if it stoped/continued

    // install SIGHUP handler to restart
    saHUP.sa_handler = sigHUP_handler;
    sigemptyset(&saHUP.sa_mask);
    saHUP.sa_flags = SA_RESTART;
    sigaction(SIGHUP, &saHUP, NULL);

    // install SIGHUP handler to restart
    saUSR.sa_handler = sigUSR_handler;
    sigemptyset(&saUSR.sa_mask);
    saUSR.sa_flags = SA_RESTART;
    sigaction(SIGUSR1, &saUSR, NULL);
    sigaction(SIGUSR2, &saUSR, NULL);

    // install SIGSTOP handler: pause/resume
    saSTOP.sa_handler = sigSTOP_handler;
    sigemptyset(&saSTOP.sa_mask);
    saSTOP.sa_flags = SA_RESTART;
    sigaction(SIGSTOP, &saSTOP, NULL);
    sigaction(SIGTSTP, &saSTOP, NULL);
    sigaction(SIGTTIN, &saSTOP, NULL);
    sigaction(SIGTTOU, &saSTOP, NULL);

    // install SIGCONT & SIGALRM handler
    saCONT.sa_handler = sigCONT_handler;
    sigemptyset(&saCONT.sa_mask);
    saCONT.sa_flags = SA_RESTART;
    sigaction(SIGCONT, &saCONT, NULL);
    sigaction(SIGALRM, &saCONT, NULL);

#endif
    return;
}

//! \brief Restores default signal handlers under Linux/UNIX
void restore_signal_handlers(void)
{
#ifndef _MSC_VER
    struct sigaction action;
    action.sa_handler = SIG_DFL;

    sigaction(SIGINT, &action, NULL);
    sigaction(SIGQUIT, &action, NULL);
    sigaction(SIGABRT, &action, NULL);
    sigaction(SIGTERM, &action, NULL);
    sigaction(SIGSEGV, &action, NULL);

    sigaction(SIGCHLD, &action, NULL);

    // restore SIGHUP handler to restart
    sigaction(SIGHUP, &action, NULL);

    // restore SIGHUP handler to restart
    sigaction(SIGUSR1, &action, NULL);
    sigaction(SIGUSR2, &action, NULL);

    // restore SIGSTOP handler: pause/resume
//     sigaction(SIGSTOP, &action, NULL); // cannot catch this
// handle SUSP character: normally C-z)
    sigaction(SIGTSTP, &action, NULL);
    sigaction(SIGTTIN, &action, NULL);
    sigaction(SIGTTOU, &action, NULL);

    // restore SIGCONT & SIGALRM handler
    sigaction(SIGCONT, &action, NULL);
    sigaction(SIGALRM, &action, NULL);
#endif

    return;
}

void set_post_cleanup_callback(void(*cb)(void))
{
    post_cleanup_callback = cb;
}

//!\brief launches external program in a separate process
void MySystem(char * sysCmd, char ** sysArgv)
{
    if (sysCmd == NULL) {
        assert("No program provided. NULL pointer");
        exit(EXIT_FAILURE);
    }
    std::cerr << std::endl << "Executing \"";
    std::cerr << sysCmd;
    std::cerr << "\" command:" << std::endl;
#ifdef _MSC_VER
    intptr_t ret;
    char cbuf[128];

    if (PCM::getInstance()->isBlocked()) {  // synchronous start: wait for child process completion
        // in case PCM should be blocked waiting for the child applicaiton to end
        // 1. returns and ret = -1 in case of error creating process is encountered
        // 2.
        ret = _spawnvp(_P_WAIT, sysCmd, sysArgv);
        if (ret == -1) { // process creation failed.
            strerror_s(cbuf, 128, errno);
            std::cerr << "Failed to start program \"" << sysCmd << "\". " << cbuf << std::endl;
            exit(EXIT_FAILURE);
        } else {         // process created, worked, and completed with exist code in ret. ret=0 -> Success
            std::cerr << "Program exited with status " << ret << std::endl;
        }
    } else {             // async start: PCM works in parallel with the child process, and exits when
        ret = _spawnvp(_P_NOWAIT, sysCmd, sysArgv);
        if (ret == -1) {
            strerror_s(cbuf, 128, errno);
            std::cerr << "Failed to start program \"" << sysCmd << "\". " << cbuf << std::endl;
            exit(EXIT_FAILURE);
        } else { // ret here is the new process handle.
            // start new thread which will wait for child completion, and continue PCM's execution
            if (_beginthread(waitForChild, 0, (void *)ret) == -1L) {
                strerror_s(cbuf, 128, errno);
                std::cerr << "WARNING: Failed to set waitForChild. PCM will countinue infinitely: finish it manually! " << cbuf << std::endl;
            }
        }
    }
#else
    pid_t child_pid = fork();

    if (child_pid == 0) {
        execvp(sysCmd, sysArgv);
        std::cerr << "Failed to start program \"" << sysCmd << "\"" << std::endl;
        exit(EXIT_FAILURE);
    }
    else
    {
        if (PCM::getInstance()->isBlocked()) {
            int res;
            waitpid(child_pid, &res, 0);
            std::cerr << "Program " << sysCmd << " launched with PID: " << child_pid << std::endl;

            if (WIFEXITED(res)) {
                std::cerr << "Program exited with status " << WEXITSTATUS(res) << std::endl;
            }
            else if (WIFSIGNALED(res)) {
                std::cerr << "Process " << child_pid << " was terminated with status " << WTERMSIG(res);
            }
        }
    }
#endif
}

<<<<<<< HEAD
#ifdef _MSC_VER
#define HORIZONTAL     char(196)
#define VERTICAL       char(179)
#define DOWN_AND_RIGHT char(218)
#define DOWN_AND_LEFT  char(191)
#define UP_AND_RIGHT   char(192)
#define UP_AND_LEFT    char(217)
#else
#define HORIZONTAL     u8"\u2500"
#define VERTICAL       u8"\u2502"
#define DOWN_AND_RIGHT u8"\u250C"
#define DOWN_AND_LEFT  u8"\u2510"
#define UP_AND_RIGHT   u8"\u2514"
#define UP_AND_LEFT    u8"\u2518"
#endif

template <class T>
void drawBar(const int nempty, const T & first, const int width, const T & last)
{
    for (int c = 0; c < nempty; ++c)
    {
        std::cout << ' ';
    }
    std::cout << first;
    for (int c = 0; c < width; ++c)
    {
        std::cout << HORIZONTAL;
    }
    std::cout << last << '\n';
}

void drawStackedBar(const std::string & label, std::vector<StackedBarItem> & h, const int width)
{
    int real_width = 0;
    auto scale = [&width](double fraction)
    {
        return int(round(fraction * double(width)));
    };
    for (const auto & i : h)
    {
        real_width += scale(i.fraction);
    }
    if (real_width > 2*width)
    {
        std::cout << "ERROR: sum of fractions > 2 ("<< real_width << " > " << width << ")" << std::endl;
        return;
    }
    drawBar((int)label.length(), DOWN_AND_RIGHT, real_width, DOWN_AND_LEFT);
    std::cout << label << VERTICAL;
    for (const auto & i : h)
    {
        const int c_width = scale(i.fraction);
        for (int c = 0; c < c_width; ++c)
        {
            std::cout << i.fill;
        }
    }
    std::cout << VERTICAL << "\n";
    drawBar((int)label.length(), UP_AND_RIGHT, real_width, UP_AND_LEFT);
=======

bool CheckAndForceRTMAbortMode(const char * arg, PCM * m)
{
    if (strncmp(arg, "-force-rtm-abort-mode", 21) == 0)
    {
        m->enableForceRTMAbortMode();
        return true;
    }
    return false;
}

void print_help_force_rtm_abort_mode(const int alignment)
{
    const auto m = PCM::getInstance();
    if (m->isForceRTMAbortModeAvailable() && (m->getMaxCustomCoreEvents() < 4))
    {
        std::cerr << "  -force-rtm-abort-mode";
        for (int i = 0; i < (alignment - 23); ++i)
        {
            std::cerr << " ";
        }
        std::cerr << "=> force RTM transaction abort mode to enable more programmable counters" << std::endl;
    }
>>>>>>> 6d217103
}<|MERGE_RESOLUTION|>--- conflicted
+++ resolved
@@ -446,7 +446,6 @@
 #endif
 }
 
-<<<<<<< HEAD
 #ifdef _MSC_VER
 #define HORIZONTAL     char(196)
 #define VERTICAL       char(179)
@@ -506,7 +505,8 @@
     }
     std::cout << VERTICAL << "\n";
     drawBar((int)label.length(), UP_AND_RIGHT, real_width, UP_AND_LEFT);
-=======
+}
+
 
 bool CheckAndForceRTMAbortMode(const char * arg, PCM * m)
 {
@@ -530,5 +530,4 @@
         }
         std::cerr << "=> force RTM transaction abort mode to enable more programmable counters" << std::endl;
     }
->>>>>>> 6d217103
 }